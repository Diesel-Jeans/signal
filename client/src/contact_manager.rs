--- conflicted
+++ resolved
@@ -1,12 +1,9 @@
 use libsignal_core::{DeviceId, ProtocolAddress, ServiceId};
 use std::collections::{HashMap, HashSet};
 
-<<<<<<< HEAD
-#[derive(Debug, PartialEq, Eq)]
-=======
 use crate::errors::{ContactManagerError, SignalClientError};
 
->>>>>>> 13d2ab2b
+#[derive(Debug, PartialEq, Eq)]
 pub struct Contact {
     pub service_id: ServiceId,
     pub device_ids: HashSet<DeviceId>,
@@ -45,40 +42,39 @@
         Self { contacts }
     }
 
-    pub fn add_contact(&mut self, service_id: &ServiceId) -> Result<(), String> {
+    pub fn add_contact(&mut self, service_id: &ServiceId) -> Result<(), ContactManagerError> {
         if self.contacts.contains_key(service_id) {
-            return Err(format!(
-                "Contact with service id: '{}', already exists",
-                service_id.service_id_string()
+            return Err(ContactManagerError::ServiceIDAlreadyExists(
+                service_id.to_owned(),
             ));
         }
         self.contacts.insert(*service_id, Contact::new(*service_id));
         Ok(())
     }
 
-    pub fn get_contact(&self, service_id: &ServiceId) -> Result<&Contact, String> {
-        self.contacts.get(service_id).ok_or_else(|| {
-            format!(
-                "Contact with service id: '{}', not found",
-                service_id.service_id_string()
-            )
-        })
+    pub fn get_contact(&self, service_id: &ServiceId) -> Result<&Contact, ContactManagerError> {
+        self.contacts
+            .get(service_id)
+            .ok_or(ContactManagerError::ServiceIDNotFound(
+                service_id.to_owned(),
+            ))
     }
 
-    fn get_contact_mut(&mut self, service_id: &ServiceId) -> Result<&mut Contact, String> {
-        self.contacts.get_mut(service_id).ok_or_else(|| {
-            format!(
-                "Contact with service id: '{}', not found",
-                service_id.service_id_string()
-            )
-        })
+    fn get_contact_mut(
+        &mut self,
+        service_id: &ServiceId,
+    ) -> Result<&mut Contact, ContactManagerError> {
+        self.contacts
+            .get_mut(service_id)
+            .ok_or(ContactManagerError::ServiceIDNotFound(
+                service_id.to_owned(),
+            ))
     }
 
-    pub fn remove_contact(&mut self, service_id: &ServiceId) -> Result<(), String> {
+    pub fn remove_contact(&mut self, service_id: &ServiceId) -> Result<(), ContactManagerError> {
         if !self.contacts.contains_key(service_id) {
-            return Err(format!(
-                "Contact with service id: '{}', not found",
-                service_id.service_id_string()
+            return Err(ContactManagerError::ServiceIDNotFound(
+                service_id.to_owned(),
             ));
         }
         self.contacts.remove(service_id);
@@ -89,7 +85,7 @@
         &mut self,
         service_id: &ServiceId,
         device_ids: Vec<DeviceId>,
-    ) -> Result<(), String> {
+    ) -> Result<(), ContactManagerError> {
         self.get_contact_mut(service_id).map(|contact| {
             for id in device_ids {
                 contact.device_ids.insert(id);
