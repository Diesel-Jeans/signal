--- conflicted
+++ resolved
@@ -1,26 +1,17 @@
-<<<<<<< HEAD
 use crate::socket_manager::{SignalStream, SocketManager};
-use crate::{client::VerifiedSession, contact_manager::Contact};
-=======
 use crate::{
     client::VerifiedSession,
     contact_manager::Contact,
     errors::{RegistrationError, SignalClientError},
-    websockets::{KeepAliveOptions, SendRequestOptions, WebsocketHandler},
 };
->>>>>>> f2da6b65
 use anyhow::Result;
 use async_native_tls::{Certificate, TlsConnector};
 use common::{
     signalservice::{WebSocketRequestMessage, WebSocketResponseMessage},
-<<<<<<< HEAD
-    web_api::{authorization::BasicAuthorizationHeader, RegistrationRequest},
-=======
     web_api::{
         authorization::BasicAuthorizationHeader, AccountAttributes, RegistrationRequest,
         RegistrationResponse, UploadSignedPreKey,
     },
->>>>>>> f2da6b65
 };
 use http_client::h1::H1Client;
 use libsignal_protocol::PreKeyBundle;
@@ -99,16 +90,10 @@
         username: &str,
         password: &str,
         url: &str,
-<<<<<<< HEAD
-        tls_cert: &str,
-    ) -> Result<()> {
-        todo!();
-=======
         port: &str,
     ) -> Result<(), Self::Error> {
         todo!("Implment when websockets are implemented");
         Ok(())
->>>>>>> f2da6b65
     }
     async fn publish_bundle(&self, uuid: String) -> Result<(), Self::Error> {
         let payload = json!({
@@ -168,13 +153,8 @@
         msg: String,
         user_id: String,
         device_id: u32,
-<<<<<<< HEAD
-    ) -> Result<WebSocketResponseMessage> {
-        todo!()
-=======
     ) -> Result<(), Self::Error> {
         todo!("Needs Websockets")
->>>>>>> f2da6b65
     }
 
     async fn update_client(&self, client: &Contact) -> Result<(), Self::Error> {
