use crate::{
    client::VerifiedSession,
    contact_manager::Contact,
    websockets::{KeepAliveOptions, SendRequestOptions, WebsocketHandler},
};
use anyhow::Result;
use async_native_tls::{Certificate, TlsConnector};
use common::{
    signal_protobuf::{WebSocketRequestMessage, WebSocketResponseMessage},
    web_api::{authorization::BasicAuthorizationHeader, RegistrationRequest},
};
use http_client::h1::H1Client;
use std::{
    env,
    fmt::Display,
    fs,
    io::{Error, ErrorKind},
    sync::Arc,
    time::Duration,
};
use surf::{http::convert::json, Client, Config, Response, StatusCode, Url};
<<<<<<< HEAD
use tokio_tungstenite::connect_async;
use crate::socket_manager::{SocketManager, signal_ws_connect, SignalStream};
=======
>>>>>>> 8836a0ec

const CLIENT_URI: &str = "/client";
const MSG_URI: &str = "v1/messages";
const REGISTER_URI: &str = "v1/registration";
const DEVICE_URI: &str = "/device";
const BUNDLE_URI: &str = "/bundle";

pub struct ServerAPI {
    client: Client,
    socket_manager: SocketManager<SignalStream>,
}

enum ReqType {
    Get,
    Post(serde_json::Value),
    Put(serde_json::Value),
    Delete(serde_json::Value),
}

impl Display for ReqType {
    fn fmt(&self, f: &mut std::fmt::Formatter<'_>) -> std::fmt::Result {
        write!(
            f,
            "{}",
            match self {
                ReqType::Get => "GET",
                ReqType::Post(_) => "POST",
                ReqType::Put(_) => "PUT",
                ReqType::Delete(_) => "DELETE",
            }
        )
    }
}

pub trait Server {
    async fn connect(
        &mut self,
        username: &str,
        password: &str,
        url: &str,
        port: &str,
    ) -> Result<()>;
    async fn publish_bundle(
        &self,
        uuid: String, //registration_id: u32,
                      //bundle: &PreKeyBundle,
    ) -> Result<Response, Box<dyn std::error::Error>>; // should take keys as parameter or struct
    async fn fetch_bundle(&self, uuid: String) -> Result<Response, Box<dyn std::error::Error>>;
    async fn register_client(
        &self,
        phone_number: String,
        password: String,
        registration_request: RegistrationRequest,
        session: Option<&VerifiedSession>,
    ) -> Result<Response, Box<dyn std::error::Error>>;
    async fn register_device(
        &self,
        client_info: &Contact,
    ) -> Result<Response, Box<dyn std::error::Error>>;
    async fn send_msg(
        &self,
        msg: String,
        user_id: String,
        device_id: u32,
    ) -> Result<WebSocketResponseMessage>;
    async fn update_client(
        &self,
        new_client: &Contact,
    ) -> Result<Response, Box<dyn std::error::Error>>;
    async fn delete_client(&self, uuid: String) -> Result<Response, Box<dyn std::error::Error>>;
    async fn delete_device(&self, uuid: String) -> Result<Response, Box<dyn std::error::Error>>;
    fn new() -> Self;
}

impl Server for ServerAPI {
    async fn connect(
        &mut self,
        username: &str,
        password: &str,
        url: &str,
        tls_cert: &str,
    ) -> Result<()> {
        if self.socket_manager.is_active().await {
            return Ok(())
        }

        let ws = signal_ws_connect(tls_cert, url, username, password).await.expect("Failed to connect");
        let wrap = SignalStream::new(ws);
        self.socket_manager.set_stream(wrap).await;

        println!("connected!");
        Ok(())
    }
    async fn publish_bundle(
        &self,
        uuid: String, /*, registration_id: u32, bundle: &PreKeyBundle*/
    ) -> Result<Response, Box<dyn std::error::Error>> {
        let payload = json!({
            "key1": "value1"
        });
        let uri = format!("{}/{}", BUNDLE_URI, uuid);
        self.make_request(ReqType::Post(payload), uri).await
    }
    async fn fetch_bundle(&self, uuid: String) -> Result<Response, Box<dyn std::error::Error>> {
        let uri = format!("{}/{}", BUNDLE_URI, uuid);
        self.make_request(ReqType::Get, uri).await
    }

    async fn register_client(
        &self,
        phone_number: String,
        password: String,
        registration_request: RegistrationRequest,
        session: Option<&VerifiedSession>,
    ) -> Result<Response, Box<dyn std::error::Error>> {
        let payload = json!(registration_request);
        let auth_header = BasicAuthorizationHeader::new(phone_number, 1, password);
        Ok(self
            .client
            .post(REGISTER_URI)
            .body(payload)
            .header("Authorization", auth_header.encode())
            .await?)
    }

    async fn register_device(
        &self,
        client_info: &Contact,
    ) -> Result<Response, Box<dyn std::error::Error>> {
        let payload = json!({
            "uuid": client_info.uuid
        });
        let uri = format!("{}/{}", DEVICE_URI, client_info.uuid);

        self.make_request(ReqType::Put(payload), uri).await
    }

    async fn send_msg(
        &self,
        msg: String,
        user_id: String,
        device_id: u32,
    ) -> Result<WebSocketResponseMessage> {
        todo!()
    }

    async fn update_client(
        &self,
        client: &Contact,
    ) -> Result<Response, Box<dyn std::error::Error>> {
        let payload = json!({
            "uuid": client.uuid
        });
        self.make_request(ReqType::Put(payload), CLIENT_URI.to_string())
            .await
    }

    async fn delete_client(&self, uuid: String) -> Result<Response, Box<dyn std::error::Error>> {
        let payload = json!({
            "uuid": uuid
        });
        let uri = format!("{}/{}", CLIENT_URI, uuid);

        self.make_request(ReqType::Delete(payload), uri).await
    }

    async fn delete_device(&self, uuid: String) -> Result<Response, Box<dyn std::error::Error>> {
        let payload = json!({
            "uuid": uuid
        });
        let uri = format!("{}/{}", DEVICE_URI, uuid);

        self.make_request(ReqType::Delete(payload), uri).await
    }

    fn new() -> Self {
        let cert_bytes =
            fs::read("../server/cert/rootCA.crt").expect("Could not read certificate.");
        let crt = Certificate::from_pem(&cert_bytes).expect("Could not parse certificate.");

        let address =
            env::var("SERVER_URL").expect("Could not read SERVER_URL environment variable.");

        let tls_config = Arc::new(TlsConnector::new().add_root_certificate(crt));
        let http_client: H1Client = http_client::Config::new()
            .set_timeout(Some(Duration::from_secs(5)))
            .set_tls_config(Some(tls_config))
            .try_into()
            .expect("Could not create HTTP client");
        let client = Config::new()
            .set_http_client(http_client)
            .set_base_url(Url::parse(&address).expect("Could not parse URL for server"))
            .try_into()
            .expect("Could not connect to server.");
        ServerAPI { client, socket_manager: SocketManager::new(5) }
    }
}
impl ServerAPI {
    async fn make_request(
        &self,
        req_type: ReqType,
        uri: String,
    ) -> Result<Response, Box<dyn std::error::Error>> {
        println!("Sent request {} {}", req_type, uri);
        let mut res = match req_type {
            ReqType::Get => self.client.get(uri),
            ReqType::Post(payload) => self.client.post(uri).body(surf::Body::from_json(&payload)?),
            ReqType::Put(payload) => self.client.put(uri).body(surf::Body::from_json(&payload)?),
            ReqType::Delete(payload) => self
                .client
                .delete(uri)
                .body(surf::Body::from_json(&payload)?),
        }
        .await?;

        match res.status() {
            StatusCode::Ok => Ok(res),
            _ => Err(Error::new(
                ErrorKind::Other,
                format!(
                    "response returned: {:?}\n{}",
                    res.status(),
                    res.body_string().await.unwrap_or("".to_owned())
                ),
            )
            .into()),
        }
    }

    async fn get_incoming_messages(&mut self) -> Result<Vec<WebSocketRequestMessage>> {
        todo!()
    }
}<|MERGE_RESOLUTION|>--- conflicted
+++ resolved
@@ -1,8 +1,5 @@
-use crate::{
-    client::VerifiedSession,
-    contact_manager::Contact,
-    websockets::{KeepAliveOptions, SendRequestOptions, WebsocketHandler},
-};
+use crate::socket_manager::{signal_ws_connect, SignalStream, SocketManager};
+use crate::{client::VerifiedSession, contact_manager::Contact};
 use anyhow::Result;
 use async_native_tls::{Certificate, TlsConnector};
 use common::{
@@ -19,11 +16,6 @@
     time::Duration,
 };
 use surf::{http::convert::json, Client, Config, Response, StatusCode, Url};
-<<<<<<< HEAD
-use tokio_tungstenite::connect_async;
-use crate::socket_manager::{SocketManager, signal_ws_connect, SignalStream};
-=======
->>>>>>> 8836a0ec
 
 const CLIENT_URI: &str = "/client";
 const MSG_URI: &str = "v1/messages";
@@ -107,10 +99,12 @@
         tls_cert: &str,
     ) -> Result<()> {
         if self.socket_manager.is_active().await {
-            return Ok(())
-        }
-
-        let ws = signal_ws_connect(tls_cert, url, username, password).await.expect("Failed to connect");
+            return Ok(());
+        }
+
+        let ws = signal_ws_connect(tls_cert, url, username, password)
+            .await
+            .expect("Failed to connect");
         let wrap = SignalStream::new(ws);
         self.socket_manager.set_stream(wrap).await;
 
@@ -218,7 +212,10 @@
             .set_base_url(Url::parse(&address).expect("Could not parse URL for server"))
             .try_into()
             .expect("Could not connect to server.");
-        ServerAPI { client, socket_manager: SocketManager::new(5) }
+        ServerAPI {
+            client,
+            socket_manager: SocketManager::new(5),
+        }
     }
 }
 impl ServerAPI {
