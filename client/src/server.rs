use crate::contact::{Contact, Device};
use common::signal_protobuf::Envelope;
use http::StatusCode;
use libsignal_protocol::*;
use std::fmt::format;
use std::time::Duration;
use surf::http::convert::json;
use surf::{http, Client, Config, Response, Url};
use tokio_tungstenite::connect_async;

<<<<<<< HEAD
const CLIENT_URI: &str = "/client";
const MSG_URI: &str = "/message";
const DEVICE_URI: &str = "/device";
const BUNDLE_URI: &str = "/bundle";

pub struct ServerAPI {
    pub client: Client,
}

enum ReqType {
    Get,
    Post(serde_json::Value),
    Put(serde_json::Value),
    Delete(serde_json::Value),
}

pub trait Server {
    async fn connect();
    async fn publish_bundle(
        &self,
        uuid: String, //registration_id: u32,
                      //bundle: &PreKeyBundle,
    ) -> Result<Response, Box<dyn std::error::Error>>; // should take keys as parameter or struct
    async fn fetch_bundle(&self, uuid: String) -> Result<Response, Box<dyn std::error::Error>>;
    async fn register_client(
        &self,
        client_info: &Contact,
    ) -> Result<Response, Box<dyn std::error::Error>>;
    async fn register_device(
        &self,
        client_info: &Contact,
    ) -> Result<Response, Box<dyn std::error::Error>>;
    async fn send_msg(
        &self,
        msg: String,
        uuid: String,
    ) -> Result<Response, Box<dyn std::error::Error>>;
    async fn update_client(
        &self,
        new_client: &Contact,
    ) -> Result<Response, Box<dyn std::error::Error>>;
    async fn delete_client(&self, uuid: String) -> Result<Response, Box<dyn std::error::Error>>;
    async fn delete_device(&self, uuid: String) -> Result<Response, Box<dyn std::error::Error>>;
    fn new() -> Result<ServerAPI, Box<dyn std::error::Error>>;
}

impl Server for ServerAPI {
    async fn connect() {
        let server_url = "ws://127.0.0.1:12345";
        let (ws, _) = connect_async(server_url).await.expect("Failed to connect");

        println!("connected!");
    }
    async fn publish_bundle(
        &self,
        uuid: String, /*, registration_id: u32, bundle: &PreKeyBundle*/
    ) -> Result<Response, Box<dyn std::error::Error>> {
        let payload = json!({
            "key1": "value1"
        });
        let uri = format!("{}/{}", BUNDLE_URI, uuid);
        self.make_request(ReqType::Post(payload), uri).await
    }
    async fn fetch_bundle(&self, uuid: String) -> Result<Response, Box<dyn std::error::Error>> {
        let uri = format!("{}/{}", BUNDLE_URI, uuid);
        self.make_request(ReqType::Get, uri).await
    }

    async fn register_client(
        &self,
        client_info: &Contact,
    ) -> Result<Response, Box<dyn std::error::Error>> {
        let payload = json!({
            "aci": client_info.uuid // TODO: Change this to username or aci when implemented.
        });

        self.make_request(ReqType::Post(payload), CLIENT_URI.to_string())
            .await
    }

    async fn register_device(
        &self,
        client_info: &Contact,
    ) -> Result<Response, Box<dyn std::error::Error>> {
        let payload = json!({
            "uuid": client_info.uuid
        });
        let uri = format!("{}/{}", DEVICE_URI, client_info.uuid);

        self.make_request(ReqType::Post(payload), uri).await
    }

    async fn send_msg(
        &self,
        msg: String,
        uuid: String,
    ) -> Result<Response, Box<dyn std::error::Error>> {
        let payload = json!({
            "message": msg
        });
        let uri = format!("{}/{}", MSG_URI, uuid);

        self.make_request(ReqType::Put(payload), uri).await
    }

    async fn update_client(
        &self,
        client: &Contact,
    ) -> Result<Response, Box<dyn std::error::Error>> {
        let payload = json!({
            "uuid": client.uuid
        });
        self.make_request(ReqType::Put(payload), CLIENT_URI.to_string())
            .await
    }

    async fn delete_client(&self, uuid: String) -> Result<Response, Box<dyn std::error::Error>> {
        let payload = json!({
            "uuid": uuid
        });
        let uri = format!("{}/{}", CLIENT_URI, uuid);

        self.make_request(ReqType::Delete(payload), uri).await
    }

    async fn delete_device(&self, uuid: String) -> Result<Response, Box<dyn std::error::Error>> {
        let payload = json!({
            "uuid": uuid
        });
        let uri = format!("{}/{}", DEVICE_URI, uuid);

        self.make_request(ReqType::Delete(payload), uri).await
    }

    fn new() -> Result<ServerAPI, Box<dyn std::error::Error>> {
        let test_client = Config::new()
            .set_base_url(Url::parse("http://127.0.0.1:12345")?)
            .set_timeout(Some(Duration::from_secs(5)))
            .try_into()?;

        Ok(ServerAPI {
            client: test_client,
        })
    }
}
impl ServerAPI {
    async fn make_request(
        &self,
        req_type: ReqType,
        uri: String,
    ) -> Result<Response, Box<dyn std::error::Error>> {
        let res = match req_type {
            ReqType::Get => self.client.get(uri),
            ReqType::Post(payload) => self.client.post(uri).body(surf::Body::from_json(&payload)?),
            ReqType::Put(payload) => self.client.put(uri).body(surf::Body::from_json(&payload)?),
            ReqType::Delete(payload) => self
                .client
                .delete(uri)
                .body(surf::Body::from_json(&payload)?),
        }
        .await?;

        match res.status() {
            StatusCode::Ok => Ok(res),
            _ => Err("Failed".into()),
        }
    }
}
=======
pub trait Server {}
>>>>>>> 7d9fa77c
<|MERGE_RESOLUTION|>--- conflicted
+++ resolved
@@ -1,182 +1,3 @@
-use crate::contact::{Contact, Device};
-use common::signal_protobuf::Envelope;
-use http::StatusCode;
 use libsignal_protocol::*;
-use std::fmt::format;
-use std::time::Duration;
-use surf::http::convert::json;
-use surf::{http, Client, Config, Response, Url};
-use tokio_tungstenite::connect_async;
 
-<<<<<<< HEAD
-const CLIENT_URI: &str = "/client";
-const MSG_URI: &str = "/message";
-const DEVICE_URI: &str = "/device";
-const BUNDLE_URI: &str = "/bundle";
-
-pub struct ServerAPI {
-    pub client: Client,
-}
-
-enum ReqType {
-    Get,
-    Post(serde_json::Value),
-    Put(serde_json::Value),
-    Delete(serde_json::Value),
-}
-
-pub trait Server {
-    async fn connect();
-    async fn publish_bundle(
-        &self,
-        uuid: String, //registration_id: u32,
-                      //bundle: &PreKeyBundle,
-    ) -> Result<Response, Box<dyn std::error::Error>>; // should take keys as parameter or struct
-    async fn fetch_bundle(&self, uuid: String) -> Result<Response, Box<dyn std::error::Error>>;
-    async fn register_client(
-        &self,
-        client_info: &Contact,
-    ) -> Result<Response, Box<dyn std::error::Error>>;
-    async fn register_device(
-        &self,
-        client_info: &Contact,
-    ) -> Result<Response, Box<dyn std::error::Error>>;
-    async fn send_msg(
-        &self,
-        msg: String,
-        uuid: String,
-    ) -> Result<Response, Box<dyn std::error::Error>>;
-    async fn update_client(
-        &self,
-        new_client: &Contact,
-    ) -> Result<Response, Box<dyn std::error::Error>>;
-    async fn delete_client(&self, uuid: String) -> Result<Response, Box<dyn std::error::Error>>;
-    async fn delete_device(&self, uuid: String) -> Result<Response, Box<dyn std::error::Error>>;
-    fn new() -> Result<ServerAPI, Box<dyn std::error::Error>>;
-}
-
-impl Server for ServerAPI {
-    async fn connect() {
-        let server_url = "ws://127.0.0.1:12345";
-        let (ws, _) = connect_async(server_url).await.expect("Failed to connect");
-
-        println!("connected!");
-    }
-    async fn publish_bundle(
-        &self,
-        uuid: String, /*, registration_id: u32, bundle: &PreKeyBundle*/
-    ) -> Result<Response, Box<dyn std::error::Error>> {
-        let payload = json!({
-            "key1": "value1"
-        });
-        let uri = format!("{}/{}", BUNDLE_URI, uuid);
-        self.make_request(ReqType::Post(payload), uri).await
-    }
-    async fn fetch_bundle(&self, uuid: String) -> Result<Response, Box<dyn std::error::Error>> {
-        let uri = format!("{}/{}", BUNDLE_URI, uuid);
-        self.make_request(ReqType::Get, uri).await
-    }
-
-    async fn register_client(
-        &self,
-        client_info: &Contact,
-    ) -> Result<Response, Box<dyn std::error::Error>> {
-        let payload = json!({
-            "aci": client_info.uuid // TODO: Change this to username or aci when implemented.
-        });
-
-        self.make_request(ReqType::Post(payload), CLIENT_URI.to_string())
-            .await
-    }
-
-    async fn register_device(
-        &self,
-        client_info: &Contact,
-    ) -> Result<Response, Box<dyn std::error::Error>> {
-        let payload = json!({
-            "uuid": client_info.uuid
-        });
-        let uri = format!("{}/{}", DEVICE_URI, client_info.uuid);
-
-        self.make_request(ReqType::Post(payload), uri).await
-    }
-
-    async fn send_msg(
-        &self,
-        msg: String,
-        uuid: String,
-    ) -> Result<Response, Box<dyn std::error::Error>> {
-        let payload = json!({
-            "message": msg
-        });
-        let uri = format!("{}/{}", MSG_URI, uuid);
-
-        self.make_request(ReqType::Put(payload), uri).await
-    }
-
-    async fn update_client(
-        &self,
-        client: &Contact,
-    ) -> Result<Response, Box<dyn std::error::Error>> {
-        let payload = json!({
-            "uuid": client.uuid
-        });
-        self.make_request(ReqType::Put(payload), CLIENT_URI.to_string())
-            .await
-    }
-
-    async fn delete_client(&self, uuid: String) -> Result<Response, Box<dyn std::error::Error>> {
-        let payload = json!({
-            "uuid": uuid
-        });
-        let uri = format!("{}/{}", CLIENT_URI, uuid);
-
-        self.make_request(ReqType::Delete(payload), uri).await
-    }
-
-    async fn delete_device(&self, uuid: String) -> Result<Response, Box<dyn std::error::Error>> {
-        let payload = json!({
-            "uuid": uuid
-        });
-        let uri = format!("{}/{}", DEVICE_URI, uuid);
-
-        self.make_request(ReqType::Delete(payload), uri).await
-    }
-
-    fn new() -> Result<ServerAPI, Box<dyn std::error::Error>> {
-        let test_client = Config::new()
-            .set_base_url(Url::parse("http://127.0.0.1:12345")?)
-            .set_timeout(Some(Duration::from_secs(5)))
-            .try_into()?;
-
-        Ok(ServerAPI {
-            client: test_client,
-        })
-    }
-}
-impl ServerAPI {
-    async fn make_request(
-        &self,
-        req_type: ReqType,
-        uri: String,
-    ) -> Result<Response, Box<dyn std::error::Error>> {
-        let res = match req_type {
-            ReqType::Get => self.client.get(uri),
-            ReqType::Post(payload) => self.client.post(uri).body(surf::Body::from_json(&payload)?),
-            ReqType::Put(payload) => self.client.put(uri).body(surf::Body::from_json(&payload)?),
-            ReqType::Delete(payload) => self
-                .client
-                .delete(uri)
-                .body(surf::Body::from_json(&payload)?),
-        }
-        .await?;
-
-        match res.status() {
-            StatusCode::Ok => Ok(res),
-            _ => Err("Failed".into()),
-        }
-    }
-}
-=======
-pub trait Server {}
->>>>>>> 7d9fa77c
+pub trait Server {}