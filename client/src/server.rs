--- conflicted
+++ resolved
@@ -1,58 +1,32 @@
-<<<<<<< HEAD
 use crate::errors::SendMessageError;
 use crate::socket_manager::{SignalStream, SocketManager};
-=======
-use crate::persistent_receiver::PersistentReceiver;
-use crate::socket_manager::{signal_ws_connect, SignalStream, SocketManager};
->>>>>>> a0818217
 use crate::{
     errors::{RegistrationError, SignalClientError},
     persistent_receiver::PersistentReceiver,
     socket_manager::signal_ws_connect,
 };
 use async_native_tls::{Certificate, TlsConnector};
-<<<<<<< HEAD
-use common::signalservice::Envelope;
-use common::web_api::SignalMessages;
-use common::websocket::net_helper::create_request;
-use common::{
-    signalservice::{web_socket_message, WebSocketMessage},
-    web_api::{authorization::BasicAuthorizationHeader, RegistrationRequest, RegistrationResponse},
-};
-use http_client::h1::H1Client;
-use libsignal_core::ServiceId;
-=======
 use common::signalservice::{web_socket_message, Envelope, WebSocketMessage};
 use common::web_api::{
     authorization::BasicAuthorizationHeader, PreKeyResponse, RegistrationRequest,
-    RegistrationResponse, SetKeyRequest,
+    RegistrationResponse,
 };
+use common::web_api::{SetKeyRequest, SignalMessages};
+use common::websocket::net_helper::create_request;
 use http_client::h1::H1Client;
-use libsignal_core::{Aci, DeviceId};
->>>>>>> a0818217
+use libsignal_core::{Aci, DeviceId, ServiceId};
 use libsignal_protocol::PreKeyBundle;
 use prost::Message;
 use serde_json::{from_slice, to_vec};
+use std::error::Error;
+use std::fmt::Display;
 use std::{env, fmt::Debug, fs, sync::Arc, time::Duration};
 use surf::{http::convert::json, Client, Config, Url};
-
-<<<<<<< HEAD
+use surf::{Response, StatusCode};
+
 const REGISTER_URI: &str = "v1/registration";
 const MSG_URI: &str = "/v1/messages";
-=======
-const CLIENT_URI: &str = "/client";
-const MSG_URI: &str = "v1/messages";
-const REGISTER_URI: &str = "v1/registration";
-const DEVICE_URI: &str = "/device";
 const KEY_BUNDLE_URI: &str = "/v2/keys";
-
-pub struct ServerAPI {
-    auth_header: Option<BasicAuthorizationHeader>,
-    client: Client,
-    socket_manager: SocketManager<SignalStream>,
-    message_queue: PersistentReceiver<WebSocketMessage>,
-}
->>>>>>> a0818217
 
 #[allow(unused)]
 pub struct VerifiedSession {
@@ -74,36 +48,26 @@
         password: &str,
         url: &str,
         tls_path: &str,
-<<<<<<< HEAD
     ) -> Result<(), SignalClientError>;
 
     /// Publish a sigle [PreKeyBundle] for this device.
     async fn publish_pre_key_bundle(
         &mut self,
-        pre_key_bundle: PreKeyBundle,
+        pre_key_bundle: SetKeyRequest,
     ) -> Result<(), SignalClientError>;
 
     /// Fetch [PreKeyBundle] for all of a users devices.
     async fn fetch_pre_key_bundles(
         &self,
-        uuid: String,
+        service_id: &ServiceId,
     ) -> Result<Vec<PreKeyBundle>, SignalClientError>;
 
     /// Send a [RegistrationRequest] to the server.
     /// Verifying the session is not implemented.
-=======
-    ) -> Result<(), Self::Error>;
-    async fn publish_bundle(&self, bundle: SetKeyRequest) -> Result<(), Self::Error>;
-    async fn fetch_bundle(
-        &self,
-        account_id: String,
-        device_id: String,
-    ) -> Result<Vec<PreKeyBundle>, Self::Error>;
->>>>>>> a0818217
     async fn register_client(
         &self,
         phone_number: String,
-        password: &str,
+        password: String,
         registration_request: RegistrationRequest,
         session: Option<&VerifiedSession>,
     ) -> Result<RegistrationResponse, SignalClientError>;
@@ -116,11 +80,7 @@
     ) -> Result<(), SignalClientError>;
 
     async fn get_message(&mut self) -> Option<Envelope>;
-<<<<<<< HEAD
-=======
-    fn create_auth_header(&mut self, aci: Aci, password: &str, device_id: DeviceId) -> ();
-    fn new() -> Self;
->>>>>>> a0818217
+    fn create_auth_header(&mut self, aci: Aci, password: String, device_id: DeviceId) -> ();
 }
 
 #[derive(Debug)]
@@ -146,16 +106,16 @@
 
     pub async fn publish_pre_key_bundle(
         &mut self,
-        pre_key_bundle: PreKeyBundle,
+        pre_key_bundle: SetKeyRequest,
     ) -> Result<(), SignalClientError> {
         self.backend.publish_pre_key_bundle(pre_key_bundle).await
     }
 
     pub async fn fetch_pre_key_bundles(
         &self,
-        uuid: String,
+        service_id: &ServiceId,
     ) -> Result<Vec<PreKeyBundle>, SignalClientError> {
-        self.backend.fetch_pre_key_bundles(uuid).await
+        self.backend.fetch_pre_key_bundles(service_id).await
     }
 
     pub async fn register_client(
@@ -181,12 +141,38 @@
     pub async fn get_message(&mut self) -> Option<Envelope> {
         self.backend.get_message().await
     }
+    pub fn create_auth_header(&mut self, aci: Aci, password: String, device_id: DeviceId) -> () {
+        self.backend.create_auth_header(aci, password, device_id);
+    }
 }
 
 pub struct SignalBackend {
+    auth_header: Option<BasicAuthorizationHeader>,
     http_client: Client,
     socket_manager: SocketManager<SignalStream>,
     message_queue: PersistentReceiver<WebSocketMessage>,
+}
+
+enum ReqType {
+    Get,
+    Post(serde_json::Value),
+    Put(serde_json::Value),
+    Delete(serde_json::Value),
+}
+
+impl Display for ReqType {
+    fn fmt(&self, f: &mut std::fmt::Formatter<'_>) -> std::fmt::Result {
+        write!(
+            f,
+            "{}",
+            match self {
+                ReqType::Get => "GET",
+                ReqType::Post(_) => "POST",
+                ReqType::Put(_) => "PUT",
+                ReqType::Delete(_) => "DELETE",
+            }
+        )
+    }
 }
 
 impl Backend for SignalBackend {
@@ -213,31 +199,20 @@
 
     async fn publish_pre_key_bundle(
         &mut self,
-        pre_key_bundle: PreKeyBundle,
+        pre_key_bundle: SetKeyRequest,
     ) -> Result<(), SignalClientError> {
-        todo!()
-    }
-
-<<<<<<< HEAD
+        let uri = format!("{}?identity_type=aci", KEY_BUNDLE_URI);
+        self.make_request(ReqType::Put(json!(pre_key_bundle)), uri)
+            .await
+            .map_err(|err| SignalClientError::KeyError(err.to_string()))?;
+        Ok(())
+    }
+
     async fn fetch_pre_key_bundles(
         &self,
-        uuid: String,
+        service_id: &ServiceId,
     ) -> Result<Vec<PreKeyBundle>, SignalClientError> {
-        todo!()
-=======
-    async fn publish_bundle(&self, bundle: SetKeyRequest) -> Result<(), Self::Error> {
-        let uri = format!("{}?identity_type=aci", KEY_BUNDLE_URI);
-        self.make_request(ReqType::Put(json!(bundle)), uri)
-            .await
-            .map_err(|err| SignalClientError::KeyError(err.to_string()))?;
-        Ok(())
-    }
-    async fn fetch_bundle(
-        &self,
-        account_id: String,
-        device_id: String,
-    ) -> Result<Vec<PreKeyBundle>, Self::Error> {
-        let uri = format!("{}/{}/{}", KEY_BUNDLE_URI, account_id, device_id);
+        let uri = format!("{}/{}/*", KEY_BUNDLE_URI, service_id.service_id_string());
 
         let mut res = self
             .make_request(ReqType::Get, uri)
@@ -253,32 +228,43 @@
             .map_err(|err| SignalClientError::KeyError(err.to_string()))?;
 
         Ok(bundle)
->>>>>>> a0818217
     }
 
     async fn register_client(
         &self,
         phone_number: String,
-        password: &str,
+        password: String,
         registration_request: RegistrationRequest,
         session: Option<&VerifiedSession>,
     ) -> Result<RegistrationResponse, SignalClientError> {
         let payload = json!(registration_request);
-        let auth_header = BasicAuthorizationHeader::new(phone_number, 1, password.to_string());
+        let auth_header = BasicAuthorizationHeader::new(phone_number, 1, password);
         let mut res = self
             .http_client
             .post(REGISTER_URI)
             .body(payload)
             .header("Authorization", auth_header.encode())
             .await
-            .map_err(|err| SignalClientError::KeyError(err.to_string()))?;
-        Ok(from_slice(
-            res.body_bytes()
-                .await
-                .map_err(|_| RegistrationError::BadResponse)?
-                .as_ref(),
-        )
-        .map_err(|_| RegistrationError::BadResponse)?)
+            .map_err(|_| RegistrationError::NoResponse)?;
+        if res.status().is_success() {
+            Ok(from_slice(
+                res.body_bytes()
+                    .await
+                    .map_err(|err| RegistrationError::BadResponse(format!("{err}")))
+                    .expect("There")
+                    .as_ref(),
+            )
+            .map_err(|err| RegistrationError::BadResponse(format!("{err}")))
+            .expect("Here"))
+        } else {
+            Err(SignalClientError::RegistrationError(
+                RegistrationError::BadResponse(format!(
+                    "Received {}: {:?}",
+                    res.status(),
+                    res.body_string().await
+                )),
+            ))
+        }
     }
 
     async fn send_msg(
@@ -295,7 +281,7 @@
             .socket_manager
             .send(id, create_request(id, "PUT", &uri, vec![], Some(payload)))
             .await
-            .map_err(|err| SendMessageError::WebSocketError);
+            .map_err(SendMessageError::WebSocketError)?;
 
         // TODO handle send went wrong.
         Ok(())
@@ -316,6 +302,14 @@
                 None
             }
         }
+    }
+
+    fn create_auth_header(&mut self, aci: Aci, password: String, device_id: DeviceId) -> () {
+        self.auth_header = Some(BasicAuthorizationHeader::new(
+            aci.service_id_string(),
+            device_id.into(),
+            password.to_string(),
+        ));
     }
 }
 
@@ -357,14 +351,9 @@
 
         let msg_queue = PersistentReceiver::new(socket_mgr.subscribe(), Some(filter));
 
-<<<<<<< HEAD
         Self {
+            auth_header: None,
             http_client,
-=======
-        ServerAPI {
-            auth_header: None,
-            client,
->>>>>>> a0818217
             socket_manager: socket_mgr,
             message_queue: msg_queue,
         }
@@ -379,25 +368,6 @@
     }
 }
 
-<<<<<<< HEAD
-#[cfg(test)]
-pub mod server_api_test {
-    use crate::errors::SignalClientError;
-
-    use super::Backend;
-    use common::{signalservice::Envelope, web_api::SignalMessages};
-    use core::panic;
-    use libsignal_core::{ProtocolAddress, ServiceId};
-    use libsignal_protocol::PreKeyBundle;
-    use std::{collections::HashMap, sync::Arc};
-    use tokio::sync::Mutex;
-
-    #[derive(Default)]
-    pub struct MockBackendState {
-        pre_key_bundles: HashMap<String, Vec<PreKeyBundle>>,
-        message_queues: HashMap<ProtocolAddress, Vec<Envelope>>,
-    }
-=======
 #[derive(Debug)]
 enum ServerRequestError {
     /// The status code was not 200 - OK
@@ -406,7 +376,47 @@
     TransmissionError(String),
     NoAuthDevice,
 }
->>>>>>> a0818217
+impl Display for ServerRequestError {
+    fn fmt(&self, f: &mut std::fmt::Formatter<'_>) -> std::fmt::Result {
+        match self {
+            Self::StatusCodeError(code, body) => write!(f, "Response was {}: {}", code, body),
+            Self::BodyDecodeError(err) => {
+                write!(f, "Could not decode response body: {err}")
+            }
+            Self::TransmissionError(err) => {
+                write!(f, "HTTP communication with server failed: {err}")
+            }
+            Self::NoAuthDevice => {
+                write!(
+                    f,
+                    "You cannot make requests without an authentication device."
+                )
+            }
+        }
+    }
+}
+
+impl Error for ServerRequestError {}
+/*
+#[cfg(test)]
+pub mod server_api_test {
+    use super::Backend;
+    use crate::errors::SignalClientError;
+    use common::{
+        signalservice::Envelope,
+        web_api::{SetKeyRequest, SignalMessages},
+    };
+    use core::panic;
+    use libsignal_core::{ProtocolAddress, ServiceId};
+    use libsignal_protocol::PreKeyBundle;
+    use std::{collections::HashMap, sync::Arc};
+    use tokio::sync::Mutex;
+
+    #[derive(Default)]
+    pub struct MockBackendState {
+        pre_key_bundles: HashMap<String, Vec<PreKeyBundle>>,
+        message_queues: HashMap<ProtocolAddress, Vec<Envelope>>,
+    }
 
     pub struct MockBackend {
         address: ProtocolAddress,
@@ -426,7 +436,7 @@
 
         async fn publish_pre_key_bundle(
             &mut self,
-            pre_key_bundle: PreKeyBundle,
+            pre_key_bundle: SetKeyRequest,
         ) -> Result<(), SignalClientError> {
             if !self
                 .state
@@ -441,7 +451,6 @@
             {
                 panic!("Cannot publish bundle twice for client. Not supported.")
             }
-<<<<<<< HEAD
             self.state
                 .lock()
                 .await
@@ -450,31 +459,22 @@
                 .unwrap()
                 .push(pre_key_bundle);
             Ok(())
-=======
-            Self::NoAuthDevice => {
-                write!(
-                    f,
-                    "You cannot make requests without an authentication device."
-                )
-            }
->>>>>>> a0818217
         }
 
         async fn fetch_pre_key_bundles(
             &self,
-            uuid: String,
+            service_id: &ServiceId,
         ) -> Result<Vec<PreKeyBundle>, SignalClientError> {
             Ok(self
                 .state
                 .lock()
                 .await
                 .pre_key_bundles
-                .get(&uuid)
+                .get(&service_id.service_id_string())
                 .unwrap()
                 .clone())
         }
 
-<<<<<<< HEAD
         async fn register_client(
             &self,
             phone_number: String,
@@ -520,13 +520,30 @@
                 .unwrap()
                 .pop()
         }
+
+        fn create_auth_header(
+            &mut self,
+            aci: libsignal_core::Aci,
+            password: &str,
+            device_id: libsignal_core::DeviceId,
+        ) -> () {
+            todo!()
+        }
+
+        fn new() -> Self {
+            todo!()
+        }
     }
 
     impl MockBackend {
         pub fn new(address: ProtocolAddress, state: Arc<Mutex<MockBackendState>>) -> Self {
             Self { address, state }
-=======
-impl ServerAPI {
+        }
+    }
+}
+*/
+
+impl SignalBackend {
     async fn make_request(
         &self,
         req_type: ReqType,
@@ -539,11 +556,11 @@
         };
         let mut res = match req_type {
             ReqType::Get => self
-                .client
+                .http_client
                 .get(uri)
                 .header("Authorization", header.encode()),
             ReqType::Post(payload) => self
-                .client
+                .http_client
                 .post(uri)
                 .body(
                     surf::Body::from_json(&payload)
@@ -551,7 +568,7 @@
                 )
                 .header("Authorization", header.encode()),
             ReqType::Put(payload) => self
-                .client
+                .http_client
                 .put(uri)
                 .body(
                     surf::Body::from_json(&payload)
@@ -559,7 +576,7 @@
                 )
                 .header("Authorization", header.encode()),
             ReqType::Delete(payload) => self
-                .client
+                .http_client
                 .delete(uri)
                 .body(
                     surf::Body::from_json(&payload)
@@ -583,7 +600,6 @@
                     res.body_string().await.unwrap_or("".to_owned()),
                 ))
             }
->>>>>>> a0818217
         }
     }
 }