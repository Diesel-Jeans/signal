use crate::storage::generic::{ProtocolStore, StorageType};
use common::utils::time_now;
use common::web_api::{SetKeyRequest, UploadPreKey, UploadSignedPreKey};
use derive_more::derive::{Display, Error, From};
use libsignal_protocol::{
    kem, GenericSignedPreKey, IdentityKeyStore, KeyPair, KyberPreKeyRecord, KyberPreKeyStore,
    PreKeyRecord, PreKeyStore, SignalProtocolError, SignedPreKeyRecord, SignedPreKeyStore,
};
use rand::rngs::OsRng;
use rand::{CryptoRng, Rng};
use std::collections::HashMap;

#[derive(Debug, Clone, Hash, Eq, PartialEq, Display)]
pub enum PreKeyType {
    #[display("signed pre key")]
    Signed,
    #[display("kyber pre key")]
    Kyber,
    #[display("pre key")]
    OneTime,
}

#[derive(Debug, Display, From)]
pub enum KeyType {
    #[from]
    PreKey(PreKeyType),
    #[display("identity key")]
    IdentityKey,
}

pub struct KeyManager {
    key_incrementer_map: HashMap<PreKeyType, u32>,
}

<<<<<<< HEAD
impl Default for KeyManager {
    fn default() -> Self {
=======
#[derive(Debug, Display, Error)]
#[display("Could not {} {}: {}", err_type, key_type, error)]
pub struct KeyManagerError {
    pub err_type: KeyManagerErrorType,
    pub key_type: KeyType,
    pub error: SignalProtocolError,
}

#[derive(Debug, Display, Error)]
pub enum KeyManagerErrorType {
    #[display("generate")]
    Generate,
    #[display("store")]
    Store,
    #[display("sign")]
    Signature,
    #[display("get")]
    Get,
}

impl KeyManager {
    pub fn new() -> Self {
>>>>>>> 13d2ab2b
        Self {
            key_incrementer_map: HashMap::from([
                (PreKeyType::Signed, 0u32),
                (PreKeyType::Kyber, 0u32),
                (PreKeyType::OneTime, 0u32),
            ]),
        }
    }
}

impl KeyManager {
    pub fn new(signed: u32, kyber: u32, one_time: u32) -> Self {
        Self {
            key_incrementer_map: HashMap::from([
                (PreKeyType::Signed, signed),
                (PreKeyType::Kyber, kyber),
                (PreKeyType::OneTime, one_time),
            ]),
        }
    }
    fn get_new_key_id(&mut self, key_type: PreKeyType) -> u32 {
        let id = *self.key_incrementer_map.get(&key_type).unwrap();
        *self.key_incrementer_map.get_mut(&key_type).unwrap() += 1u32;
        id
    }

    pub async fn generate_pre_key<R: Rng + CryptoRng, PK: PreKeyStore>(
        &mut self,
        pre_key_store: &mut PK,
        csprng: &mut R,
    ) -> Result<PreKeyRecord, KeyManagerError> {
        let id = self.get_new_key_id(PreKeyType::OneTime).into();

        let key_pair = KeyPair::generate(csprng);
        let record = PreKeyRecord::new(id, &key_pair);
        pre_key_store
            .save_pre_key(id, &record)
            .await
            .map_err(|error| KeyManagerError {
                key_type: PreKeyType::OneTime.into(),
                err_type: KeyManagerErrorType::Store,
                error,
            })?;
        Ok(record)
    }

    pub async fn generate_signed_pre_key<
        R: Rng + CryptoRng,
        IK: IdentityKeyStore,
        SPK: SignedPreKeyStore,
    >(
        &mut self,
        identity_key_store: &mut IK,
        signed_pre_key_store: &mut SPK,
        csprng: &mut R,
    ) -> Result<SignedPreKeyRecord, KeyManagerError> {
        let id = self.get_new_key_id(PreKeyType::Signed).into();
        let signed_pre_key_pair = KeyPair::generate(csprng);
        let signature = identity_key_store
            .get_identity_key_pair()
            .await
            .map_err(|error| KeyManagerError {
                key_type: PreKeyType::Signed.into(),
                err_type: KeyManagerErrorType::Get,
                error,
            })?
            .private_key()
            .calculate_signature(&signed_pre_key_pair.public_key.serialize(), csprng)
            .map_err(|error| KeyManagerError {
                key_type: PreKeyType::Signed.into(),
                err_type: KeyManagerErrorType::Signature,
                error,
            })?;

        let record = SignedPreKeyRecord::new(id, time_now(), &signed_pre_key_pair, &signature);

        signed_pre_key_store
            .save_signed_pre_key(id, &record)
            .await
            .map_err(|error| KeyManagerError {
                key_type: PreKeyType::Signed.into(),
                err_type: KeyManagerErrorType::Store,
                error,
            })?;

        Ok(record)
    }

    // always signed
    pub async fn generate_kyber_pre_key<IK: IdentityKeyStore, KPK: KyberPreKeyStore>(
        &mut self,
        identity_key_store: &mut IK,
        kyber_pre_key_store: &mut KPK,
    ) -> Result<KyberPreKeyRecord, KeyManagerError> {
        let id = self.get_new_key_id(PreKeyType::Kyber).into();
        let record = KyberPreKeyRecord::generate(
            kem::KeyType::Kyber1024,
            id,
            identity_key_store
                .get_identity_key_pair()
                .await
                .map_err(|error| KeyManagerError {
                    key_type: KeyType::IdentityKey,
                    err_type: KeyManagerErrorType::Get,
                    error,
                })?
                .private_key(),
        )
        .map_err(|error| KeyManagerError {
            key_type: PreKeyType::Kyber.into(),
            err_type: KeyManagerErrorType::Generate,
            error,
        })?;

        kyber_pre_key_store
            .save_kyber_pre_key(id, &record)
            .await
            .map_err(|error| KeyManagerError {
                key_type: PreKeyType::Kyber.into(),
                err_type: KeyManagerErrorType::Store,
                error,
            })?;
        Ok(record)
    }

    pub async fn generate_key_bundle<T: StorageType>(
        &mut self,
        store: &mut ProtocolStore<T>,
    ) -> Result<SetKeyRequest, KeyManagerError> {
        let mut pre_keys: Vec<UploadPreKey> = Vec::new();
        let mut pq_signed_pre_keys: Vec<UploadSignedPreKey> = Vec::new();
        let mut rng = OsRng;

        for _ in 0..100 {
            pre_keys.push(UploadPreKey::from(
                self.generate_pre_key(store, &mut rng).await?,
            ));

            pq_signed_pre_keys.push(UploadSignedPreKey::from(
                self.generate_kyber_pre_key(
                    &mut store.identity_key_store,
                    &mut store.kyber_pre_key_store,
                )
                .await?,
            ));
        }

        let signed_pre_key = self
            .generate_signed_pre_key(
                &mut store.identity_key_store,
                &mut store.signed_pre_key_store,
                &mut rng,
            )
            .await?;
        let pq_last_resort_pre_key = self
            .generate_kyber_pre_key(
                &mut store.identity_key_store,
                &mut store.kyber_pre_key_store,
            )
            .await?;

        Ok(SetKeyRequest::new(
            Some(pre_keys),
            Some(UploadSignedPreKey::from(signed_pre_key)),
            Some(pq_signed_pre_keys),
            Some(UploadSignedPreKey::from(pq_last_resort_pre_key)),
        ))
    }
}

#[cfg(test)]
mod key_manager_tests {
    use crate::{
        key_manager::{KeyManager, PreKeyType},
        storage::{generic::ProtocolStore, in_memory::InMemory},
        test_utils::user::{new_aci, new_pni, new_rand_number},
    };

    use libsignal_protocol::{
        GenericSignedPreKey, KeyPair, KyberPreKeyStore, PreKeyStore, SignedPreKeyStore,
    };
    use rand::rngs::OsRng;

    fn store(reg: u32) -> ProtocolStore<InMemory> {
        let mut rng = OsRng;
        let p = KeyPair::generate(&mut rng).into();
        let in_mem = InMemory::new(
            "password".to_string(),
            new_aci(),
            new_pni(),
            p,
            new_rand_number(),
        );
        ProtocolStore::new(in_mem)
    }

    #[test]
    fn get_id_test() {
        let mut manager = KeyManager::default();
        let id0 = manager.get_new_key_id(PreKeyType::OneTime);
        assert_eq!(id0, 0);
        let id1 = manager.get_new_key_id(PreKeyType::OneTime);
        assert_eq!(id1, 1);
    }

    /*#[tokio::test]
    async fn generate_kyper_key() {
        let mut store = store(0);
        let mut manager = KeyManager::default();
        let key = manager
            .generate_kyber_pre_key(
                &mut store.identity_key_store,
                &mut store.kyber_pre_key_store,
            )
            .await
            .unwrap();

        let stored_sign = store
            .kyber_pre_key_store
            .get_kyber_pre_key(key.id().unwrap())
            .await
            .unwrap()
            .signature()
            .unwrap();

        assert_eq!(key.signature().unwrap(), stored_sign);
    }*/

    #[tokio::test]
    async fn generate_signed_key() {
        let mut rng = OsRng;
        let mut store = store(0);
        let mut manager = KeyManager::default();
        let key = manager
            .generate_signed_pre_key(
                &mut store.identity_key_store,
                &mut store.signed_pre_key_store,
                &mut rng,
            )
            .await
            .unwrap();

        let stored_sign = store
            .signed_pre_key_store
            .get_signed_pre_key(key.id().unwrap())
            .await
            .unwrap()
            .signature()
            .unwrap();

        assert_eq!(key.signature().unwrap(), stored_sign);
    }

    #[tokio::test]
    async fn generate_onetime_key() {
        let mut rng = OsRng;
        let mut store = store(0);
        let mut manager = KeyManager::default();
        let key = manager
            .generate_pre_key(&mut store.pre_key_store, &mut rng)
            .await
            .unwrap();

        let stored_key_pair = store
            .pre_key_store
            .get_pre_key(key.id().unwrap())
            .await
            .unwrap()
            .key_pair()
            .unwrap();

        assert_eq!(key.public_key().unwrap(), stored_key_pair.public_key);
    }

    #[tokio::test]
    async fn generate_key_bundle() {
        let mut store = store(0);
        let mut manager = KeyManager::new();
        let keys = manager.generate_key_bundle(&mut store).await.unwrap();

        assert_eq!(
            &keys.pre_key.unwrap().len(),
            &store.pre_key_store.all_pre_key_ids().count()
        );

        assert_eq!(
            keys.pq_pre_key.unwrap().len() + keys.pq_last_resort_pre_key.iter().count(),
            store.kyber_pre_key_store.all_kyber_pre_key_ids().count()
        );

        let stored_sign = store
            .get_signed_pre_key(
                store
                    .signed_pre_key_store
                    .all_signed_pre_key_ids()
                    .next()
                    .unwrap()
                    .to_owned(),
            )
            .await
            .unwrap()
            .signature()
            .unwrap();

        assert_eq!(
            Vec::from(keys.signed_pre_key.unwrap().signature),
            stored_sign
        );
    }
}<|MERGE_RESOLUTION|>--- conflicted
+++ resolved
@@ -1,4 +1,5 @@
-use crate::storage::generic::{ProtocolStore, StorageType};
+use crate::storage::database::ClientDB;
+use crate::storage::generic::ProtocolStore;
 use common::utils::time_now;
 use common::web_api::{SetKeyRequest, UploadPreKey, UploadSignedPreKey};
 use derive_more::derive::{Display, Error, From};
@@ -32,10 +33,6 @@
     key_incrementer_map: HashMap<PreKeyType, u32>,
 }
 
-<<<<<<< HEAD
-impl Default for KeyManager {
-    fn default() -> Self {
-=======
 #[derive(Debug, Display, Error)]
 #[display("Could not {} {}: {}", err_type, key_type, error)]
 pub struct KeyManagerError {
@@ -56,9 +53,8 @@
     Get,
 }
 
-impl KeyManager {
-    pub fn new() -> Self {
->>>>>>> 13d2ab2b
+impl Default for KeyManager {
+    fn default() -> Self {
         Self {
             key_incrementer_map: HashMap::from([
                 (PreKeyType::Signed, 0u32),
@@ -172,7 +168,6 @@
             err_type: KeyManagerErrorType::Generate,
             error,
         })?;
-
         kyber_pre_key_store
             .save_kyber_pre_key(id, &record)
             .await
@@ -184,7 +179,7 @@
         Ok(record)
     }
 
-    pub async fn generate_key_bundle<T: StorageType>(
+    pub async fn generate_key_bundle<T: ClientDB>(
         &mut self,
         store: &mut ProtocolStore<T>,
     ) -> Result<SetKeyRequest, KeyManagerError> {
@@ -234,25 +229,22 @@
     use crate::{
         key_manager::{KeyManager, PreKeyType},
         storage::{generic::ProtocolStore, in_memory::InMemory},
-        test_utils::user::{new_aci, new_pni, new_rand_number},
+        test_utils::user::{new_aci, new_pni},
     };
 
     use libsignal_protocol::{
-        GenericSignedPreKey, KeyPair, KyberPreKeyStore, PreKeyStore, SignedPreKeyStore,
+        GenericSignedPreKey, IdentityKeyPair, KyberPreKeyStore, PreKeyStore, SignedPreKeyStore,
     };
     use rand::rngs::OsRng;
 
     fn store(reg: u32) -> ProtocolStore<InMemory> {
-        let mut rng = OsRng;
-        let p = KeyPair::generate(&mut rng).into();
-        let in_mem = InMemory::new(
+        ProtocolStore::new(InMemory::new(
             "password".to_string(),
             new_aci(),
             new_pni(),
-            p,
-            new_rand_number(),
-        );
-        ProtocolStore::new(in_mem)
+            IdentityKeyPair::generate(&mut OsRng),
+            reg,
+        ))
     }
 
     #[test]
@@ -264,7 +256,7 @@
         assert_eq!(id1, 1);
     }
 
-    /*#[tokio::test]
+    #[tokio::test]
     async fn generate_kyper_key() {
         let mut store = store(0);
         let mut manager = KeyManager::default();
@@ -275,7 +267,6 @@
             )
             .await
             .unwrap();
-
         let stored_sign = store
             .kyber_pre_key_store
             .get_kyber_pre_key(key.id().unwrap())
@@ -285,7 +276,7 @@
             .unwrap();
 
         assert_eq!(key.signature().unwrap(), stored_sign);
-    }*/
+    }
 
     #[tokio::test]
     async fn generate_signed_key() {
@@ -336,36 +327,64 @@
     #[tokio::test]
     async fn generate_key_bundle() {
         let mut store = store(0);
-        let mut manager = KeyManager::new();
+        let mut manager = KeyManager::default();
         let keys = manager.generate_key_bundle(&mut store).await.unwrap();
 
+        for (pre_key, pq_pre_key) in keys
+            .pre_key
+            .unwrap()
+            .iter()
+            .zip(keys.pq_pre_key.unwrap().iter())
+        {
+            assert_eq!(
+                store
+                    .pre_key_store
+                    .get_pre_key(pre_key.key_id.into())
+                    .await
+                    .unwrap()
+                    .public_key()
+                    .unwrap()
+                    .serialize(),
+                pre_key.public_key
+            );
+
+            assert_eq!(
+                store
+                    .kyber_pre_key_store
+                    .get_kyber_pre_key(pq_pre_key.key_id.into())
+                    .await
+                    .unwrap()
+                    .public_key()
+                    .unwrap()
+                    .serialize(),
+                pq_pre_key.public_key
+            );
+
+            assert_eq!(
+                store
+                    .kyber_pre_key_store
+                    .get_kyber_pre_key(pq_pre_key.key_id.into())
+                    .await
+                    .unwrap()
+                    .signature()
+                    .unwrap(),
+                pq_pre_key.signature.to_vec()
+            );
+        }
+
+        let stored_signed_key = store
+            .signed_pre_key_store
+            .get_signed_pre_key(keys.signed_pre_key.as_ref().unwrap().key_id.into())
+            .await
+            .unwrap();
+
         assert_eq!(
-            &keys.pre_key.unwrap().len(),
-            &store.pre_key_store.all_pre_key_ids().count()
+            stored_signed_key.public_key().unwrap().serialize(),
+            keys.signed_pre_key.as_ref().unwrap().public_key
         );
-
         assert_eq!(
-            keys.pq_pre_key.unwrap().len() + keys.pq_last_resort_pre_key.iter().count(),
-            store.kyber_pre_key_store.all_kyber_pre_key_ids().count()
+            stored_signed_key.signature().unwrap(),
+            keys.signed_pre_key.as_ref().unwrap().signature.to_vec()
         );
-
-        let stored_sign = store
-            .get_signed_pre_key(
-                store
-                    .signed_pre_key_store
-                    .all_signed_pre_key_ids()
-                    .next()
-                    .unwrap()
-                    .to_owned(),
-            )
-            .await
-            .unwrap()
-            .signature()
-            .unwrap();
-
-        assert_eq!(
-            Vec::from(keys.signed_pre_key.unwrap().signature),
-            stored_sign
-        );
     }
 }