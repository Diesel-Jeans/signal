--- conflicted
+++ resolved
@@ -1,21 +1,8 @@
-<<<<<<< HEAD
-use core::panic;
-use std::error::Error;
-
 use client::Client;
 use dotenv::dotenv;
-use libsignal_core::{Aci, ServiceId};
+use server::SignalServer;
+use std::{env::var, error::Error, fs, path::PathBuf};
 use storage::device::Device;
-use test_utils::user::{new_aci, new_uuid};
-=======
-use std::{env::var, error::Error};
-
-use client::Client;
-use dotenv::dotenv;
-use errors::SignalClientError;
-use server::SignalServer;
-use storage::in_memory::InMemory;
->>>>>>> 13d2ab2b
 
 mod client;
 mod contact_manager;
@@ -26,50 +13,48 @@
 mod server;
 mod socket_manager;
 mod storage;
-//#[cfg(test)]
+#[cfg(test)]
 mod test_utils;
 
 #[tokio::main]
 async fn main() -> Result<(), Box<dyn Error>> {
-<<<<<<< HEAD
     dotenv()?;
-    let db_url =
-        "sqlite:///home/darkros/Documents/9_semester/Project/signal/client/client_db/charlie.db";
-    let alice_service_id: ServiceId =
-        Aci::parse_from_service_id_string("d4239e05-4c93-48ca-a3bf-d847634f4be9")
+
+    let alice_db_url = format!(
+        "sqlite://{}",
+        fs::canonicalize(PathBuf::from("./client_db".to_string()))
             .unwrap()
-            .into();
-    let bob_service_id: ServiceId =
-        Aci::parse_from_service_id_string("b1191416-0905-427e-b28e-5f25748ed994")
+            .into_os_string()
+            .into_string()
             .unwrap()
-            .into();
-
-    //let mut charlie = Client::<Device>::register("my_device", "b".into(), db_url).await?;
-    let mut charlie = Client::<Device>::login(db_url).await?;
-    charlie
-        .add_contact("alice", alice_service_id)
-        .await
-        .unwrap();
-    charlie.add_contact("bob", bob_service_id).await.unwrap();
-=======
-    dotenv().map_err(|err| SignalClientError::DotenvError(format!("{err}")))?;
-    let server_url = var("SERVER_URL")?;
-    let cert_path = var("CERT_PATH")?;
+    ) + "/alice.db";
+    let bob_db_url = format!(
+        "sqlite://{}",
+        fs::canonicalize(PathBuf::from("./client_db".to_string()))
+            .unwrap()
+            .into_os_string()
+            .into_string()
+            .unwrap()
+    ) + "/bob.db";
+    let server_url = var("SERVER_URL").expect("Could not find SERVER_URL");
+    let cert_path = var("CERT_PATH").expect("Could not find CERT_PATH");
 
     rustls::crypto::ring::default_provider()
         .install_default()
         .expect("Failed to install rustls crypto provider");
 
-    let mut alice = Client::<InMemory, SignalServer>::register(
+    let mut alice = Client::<Device, SignalServer>::register(
         "alice_device",
         "123456789".into(),
+        &alice_db_url,
         &server_url,
         &cert_path,
     )
     .await?;
-    let mut bob = Client::<InMemory, SignalServer>::register(
+    let mut bob = Client::<Device, SignalServer>::register(
         "bob_device",
         "987654321".into(),
+        &bob_db_url,
         &server_url,
         &cert_path,
     )
@@ -92,7 +77,6 @@
         Ok(message) => println!("{message}"),
         Err(err) => println!("{:?}", err),
     }
->>>>>>> 13d2ab2b
 
     Ok(())
 }