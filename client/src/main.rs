use client::Client;
use common::errors::DecodeEnvelopeError;
use dotenv::dotenv;
use server::SignalServer;
<<<<<<< HEAD
use std::env;
use std::{env::var, error::Error, fs, path::Path, path::PathBuf};
use storage::device::Device;
=======
use std::{
    collections::HashMap,
    env::var,
    error::Error,
    fs,
    path::{Path, PathBuf},
};
use storage::{device::Device, generic::SignalStore};
>>>>>>> ade21f3e

mod client;
mod contact_manager;
mod encryption;
mod errors;
mod key_manager;
mod persistent_receiver;
mod server;
mod socket_manager;
mod storage;
#[cfg(test)]
mod test_utils;

fn client_db_path() -> String {
    fs::canonicalize(PathBuf::from("./client_db".to_string()))
        .unwrap()
        .into_os_string()
        .into_string()
        .unwrap()
        .replace("\\", "/")
        .trim_start_matches("//?/")
        .to_owned()
}

#[tokio::main]
async fn main() -> Result<(), Box<dyn Error>> {
    let use_tls = !env::args().any(|arg| arg == "--no-tls");
    println!("Using tls: {}", use_tls);
    dotenv()?;
    let client_db_dir = client_db_path();
    let alice_path = client_db_dir.clone() + "/alice.db";
    let bob_path = client_db_dir + "/bob.db";

    let alice_db_url = format!("sqlite://{}", alice_path);
    let bob_db_url = format!("sqlite://{}", bob_path);

    let (cert_path, server_url) = if use_tls {
        rustls::crypto::ring::default_provider()
            .install_default()
            .expect("Failed to install rustls crypto provider");
        (
            Some(var("CERT_PATH").expect("Could not find CERT_PATH")),
            var("HTTPS_SERVER_URL").expect("Could not find SERVER_URL"),
        )
    } else {
        (
            None,
            var("HTTP_SERVER_URL").expect("Could not find SERVER_URL"),
        )
    };

    let mut alice = if Path::exists(Path::new(&alice_path)) {
        Client::<Device, SignalServer>::login(&alice_db_url, &cert_path, &server_url).await?
    } else {
        Client::<Device, SignalServer>::register(
            "alice_device",
            "123456789".into(),
            &alice_db_url,
            &server_url,
            &cert_path,
        )
        .await?
    };

    let mut bob = if Path::exists(Path::new(&bob_path)) {
        Client::<Device, SignalServer>::login(&bob_db_url, &cert_path, &server_url).await?
    } else {
        Client::<Device, SignalServer>::register(
            "bob_device",
            "987654321".into(),
            &bob_db_url,
            &server_url,
            &cert_path,
        )
        .await?
    };

<<<<<<< HEAD
=======
    let mut names = HashMap::new();
    names.insert(
        alice.storage.get_aci().await?.service_id_string(),
        "Alice".to_owned(),
    );
    names.insert(
        bob.storage.get_aci().await?.service_id_string(),
        "Bob".to_owned(),
    );

    // 1st message
>>>>>>> ade21f3e
    alice
        .add_contact("bob", &bob.aci.into())
        .await
        .expect("No bob?");
    bob.add_contact("alice", &alice.aci.into())
        .await
        .expect("No alice?");

    // 1st message
    alice.send_message("Hello Bob!", "bob").await?;

    let unknown_sender = "Unknown Sender".to_owned();

    let message_from_alice = bob.receive_message().await?;
    let alice_sender = names
        .get(&message_from_alice.source_service_id()?.service_id_string())
        .unwrap_or(&unknown_sender);
    let alice_message_content = message_from_alice.try_get_message_as_string()?;

    println!("{alice_sender}: {alice_message_content}");

    bob.send_message("Hello Alice!", "alice").await?;

    let message_from_bob = alice.receive_message().await?;
    let bob_sender = names
        .get(&message_from_bob.source_service_id()?.service_id_string())
        .unwrap_or(&unknown_sender);
    let bob_message_content = message_from_bob.try_get_message_as_string()?;

    println!("{bob_sender}: {bob_message_content}");

    // 2nd message
    alice.send_message("Hello Bob again!", "bob").await?;

    let message_from_alice = bob.receive_message().await?;
    let alice_sender = names
        .get(&message_from_alice.source_service_id()?.service_id_string())
        .unwrap_or(&unknown_sender);
    let alice_message_content = message_from_alice.try_get_message_as_string()?;

    println!("{alice_sender}: {alice_message_content}");

    bob.send_message("Hello Alice again!", "alice").await?;

    let message_from_bob = alice.receive_message().await?;
    let bob_sender = names
        .get(&message_from_bob.source_service_id()?.service_id_string())
        .unwrap_or(&unknown_sender);
    let bob_message_content = message_from_bob.try_get_message_as_string()?;

    println!("{bob_sender}: {bob_message_content}");

    alice.disconnect().await;
    bob.disconnect().await;
    Ok(())
}<|MERGE_RESOLUTION|>--- conflicted
+++ resolved
@@ -1,21 +1,15 @@
+use axum::serve;
 use client::Client;
-use common::errors::DecodeEnvelopeError;
 use dotenv::dotenv;
 use server::SignalServer;
-<<<<<<< HEAD
-use std::env;
-use std::{env::var, error::Error, fs, path::Path, path::PathBuf};
-use storage::device::Device;
-=======
 use std::{
     collections::HashMap,
-    env::var,
+    env::{self, var},
     error::Error,
     fs,
     path::{Path, PathBuf},
 };
 use storage::{device::Device, generic::SignalStore};
->>>>>>> ade21f3e
 
 mod client;
 mod contact_manager;
@@ -40,19 +34,28 @@
         .to_owned()
 }
 
-#[tokio::main]
-async fn main() -> Result<(), Box<dyn Error>> {
+async fn make_client(name: &str, phone: &str, certificate_path: &Option<String>, server_url: &str) -> Client::<Device, SignalServer>{
+    let db_path = client_db_path() + "/" + name + ".db";
+    let db_url = format!("sqlite://{}", db_path);
+    let client = if Path::exists(Path::new(&db_path)){
+        Client::<Device, SignalServer>::login(&db_url, certificate_path, server_url).await
+    } else {
+        Client::<Device, SignalServer>::register(
+            name,
+            phone.into(),
+            &db_url,
+            server_url,
+            certificate_path,
+        )
+        .await
+    };
+    client.expect("Failed to create client")
+}
+
+fn get_server_info() -> (Option<String>, String){
     let use_tls = !env::args().any(|arg| arg == "--no-tls");
     println!("Using tls: {}", use_tls);
-    dotenv()?;
-    let client_db_dir = client_db_path();
-    let alice_path = client_db_dir.clone() + "/alice.db";
-    let bob_path = client_db_dir + "/bob.db";
-
-    let alice_db_url = format!("sqlite://{}", alice_path);
-    let bob_db_url = format!("sqlite://{}", bob_path);
-
-    let (cert_path, server_url) = if use_tls {
+    if use_tls {
         rustls::crypto::ring::default_provider()
             .install_default()
             .expect("Failed to install rustls crypto provider");
@@ -65,48 +68,28 @@
             None,
             var("HTTP_SERVER_URL").expect("Could not find SERVER_URL"),
         )
-    };
+    }
+}
 
-    let mut alice = if Path::exists(Path::new(&alice_path)) {
-        Client::<Device, SignalServer>::login(&alice_db_url, &cert_path, &server_url).await?
-    } else {
-        Client::<Device, SignalServer>::register(
-            "alice_device",
-            "123456789".into(),
-            &alice_db_url,
-            &server_url,
-            &cert_path,
-        )
-        .await?
-    };
+async fn add_name(names: &mut HashMap<String, String>, client: &Client<Device, SignalServer>, name: &str){
+    names.insert(client.storage.get_aci().await.expect("No ACI").service_id_string(), name.to_owned());
+}
 
-    let mut bob = if Path::exists(Path::new(&bob_path)) {
-        Client::<Device, SignalServer>::login(&bob_db_url, &cert_path, &server_url).await?
-    } else {
-        Client::<Device, SignalServer>::register(
-            "bob_device",
-            "987654321".into(),
-            &bob_db_url,
-            &server_url,
-            &cert_path,
-        )
-        .await?
-    };
+async fn receive_message(client: &mut Client<Device, SignalServer>, names: &HashMap<String, String>, default: &String){
+    let msg = client.receive_message().await.expect("Expected Message");
+    let name = names.get(&msg.source_service_id().expect("Failed to decode").service_id_string()).unwrap_or(default);
+    let msg_text = msg.try_get_message_as_string().expect("No Text Content");
+    println!("{name}: {msg_text}");
+}
 
-<<<<<<< HEAD
-=======
-    let mut names = HashMap::new();
-    names.insert(
-        alice.storage.get_aci().await?.service_id_string(),
-        "Alice".to_owned(),
-    );
-    names.insert(
-        bob.storage.get_aci().await?.service_id_string(),
-        "Bob".to_owned(),
-    );
+#[tokio::main]
+async fn main() -> Result<(), Box<dyn Error>> {
+    dotenv()?;
 
-    // 1st message
->>>>>>> ade21f3e
+    let (cert_path, server_url) = get_server_info();
+    let mut alice = make_client("alice", "123456789", &cert_path, &server_url).await;
+    let mut bob = make_client("bob", "123456784", &cert_path, &server_url).await;
+
     alice
         .add_contact("bob", &bob.aci.into())
         .await
@@ -115,49 +98,25 @@
         .await
         .expect("No alice?");
 
-    // 1st message
+    let mut contact_names = HashMap::new();
+    let default_sender = "Unknown Sender".to_owned();
+    add_name(&mut contact_names, &alice, "Alice").await;
+    add_name(&mut contact_names, &bob, "Bob").await;
+
+
     alice.send_message("Hello Bob!", "bob").await?;
-
-    let unknown_sender = "Unknown Sender".to_owned();
-
-    let message_from_alice = bob.receive_message().await?;
-    let alice_sender = names
-        .get(&message_from_alice.source_service_id()?.service_id_string())
-        .unwrap_or(&unknown_sender);
-    let alice_message_content = message_from_alice.try_get_message_as_string()?;
-
-    println!("{alice_sender}: {alice_message_content}");
-
+    receive_message(&mut bob, &contact_names, &default_sender).await;
+    
     bob.send_message("Hello Alice!", "alice").await?;
-
-    let message_from_bob = alice.receive_message().await?;
-    let bob_sender = names
-        .get(&message_from_bob.source_service_id()?.service_id_string())
-        .unwrap_or(&unknown_sender);
-    let bob_message_content = message_from_bob.try_get_message_as_string()?;
-
-    println!("{bob_sender}: {bob_message_content}");
-
-    // 2nd message
+    receive_message(&mut alice, &contact_names, &default_sender).await;
+    
+    
     alice.send_message("Hello Bob again!", "bob").await?;
-
-    let message_from_alice = bob.receive_message().await?;
-    let alice_sender = names
-        .get(&message_from_alice.source_service_id()?.service_id_string())
-        .unwrap_or(&unknown_sender);
-    let alice_message_content = message_from_alice.try_get_message_as_string()?;
-
-    println!("{alice_sender}: {alice_message_content}");
-
+    receive_message(&mut bob, &contact_names, &default_sender).await;
+    
+    
     bob.send_message("Hello Alice again!", "alice").await?;
-
-    let message_from_bob = alice.receive_message().await?;
-    let bob_sender = names
-        .get(&message_from_bob.source_service_id()?.service_id_string())
-        .unwrap_or(&unknown_sender);
-    let bob_message_content = message_from_bob.try_get_message_as_string()?;
-
-    println!("{bob_sender}: {bob_message_content}");
+    receive_message(&mut alice, &contact_names, &default_sender).await;
 
     alice.disconnect().await;
     bob.disconnect().await;
