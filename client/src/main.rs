--- conflicted
+++ resolved
@@ -3,8 +3,8 @@
 use contact_manager::Contact;
 
 use crate::client::Client;
-use crate::socket_manager::{SocketManager, signal_ws_connect, SignalStream};
-use common::websocket::net_helper:: create_request;
+use crate::socket_manager::{signal_ws_connect, SignalStream, SocketManager};
+use common::websocket::net_helper::create_request;
 use std::env;
 
 mod client;
@@ -13,16 +13,19 @@
 mod errors;
 mod key_management;
 mod server;
+mod socket_manager;
 mod storage;
 #[cfg(test)]
 mod test;
 mod websockets;
-mod socket_manager;
 
 #[tokio::main]
 async fn main() -> Result<(), Box<dyn Error>> {
-<<<<<<< HEAD
     dotenv::from_filename("client/.env")?;
+    rustls::crypto::ring::default_provider()
+        .install_default()
+        .expect("Failed to install rustls crypto provider");
+
     let mut client = Client::register("name", "a".to_string()).await.unwrap();
 
     println!("Logged in, sending message to myself");
@@ -34,51 +37,5 @@
 
     println!("{}", client.receive_message().await.unwrap());
 
-=======
-    rustls::crypto::ring::default_provider()
-    .install_default()
-    .expect("Failed to install rustls crypto provider");
-
-    let mut socket_manager = SocketManager::new(5);
-    let ws = signal_ws_connect(
-        "../server/cert/rootCA.crt", 
-        "wss://127.0.0.1:443/v1/websocket",
-        "7db772c1-5ae2-4d25-9daf-025be34aa7b1",
-        "password").await.expect("Failed to connect");
-    let wrap = SignalStream::new(ws);
-    socket_manager.set_stream(wrap).await;
-
-    let id = socket_manager.next_id();
-
-    let body = r#" 
-        {
-            "messages":
-            [
-                {
-                    "type": 1,
-                    "destinationDeviceId": 1,
-                    "destinationRegistrationId": 3,
-                    "content": "aGVsbG8="
-                }
-            ],
-            "online": false,
-            "urgent": true,
-            "timestamp": 1730217386
-        }
-        "#.as_bytes().to_vec();
-
-    let mut receiver = socket_manager.subscribe();
-    let hdnl = tokio::spawn(async move {
-        loop {
-            let msg = receiver.recv().await;
-            println!("Thread {:?}", msg);
-        }
-    });
-    println!("---------------------------------------------");
-    let req = create_request(id, "PUT", "/v1/messages/7db772c1-5ae2-4d25-9daf-025be34aa7b1", vec![], Some(body));
-    println!("{:?}", socket_manager.send(id, req).await.expect("benis"));
-
-    hdnl.await;
->>>>>>> 54366be6
     Ok(())
 }