use anyhow::Result;
use libsignal_protocol::*;
use rand::{CryptoRng, Rng};
use std::time::SystemTime;
use std::time::UNIX_EPOCH;

use crate::contact::Contact;
use crate::contact::Device;

use crate::client_common::create_pre_key_bundle;

pub enum PreKey {
    Signed,
    Kyber,
    OneTime,
}

pub enum KeyType {
    KemKey(kem::KeyPair),
    KeyPair(KeyPair),
}

pub struct Client<R: Rng + CryptoRng> {
    pub info: Contact,
    device: Device,

    contacts: HashMap<String, Contact>,
    store: InMemSignalProtocolStore,
    rng: R,
    one_time_key_incrementer: u32,
    signed_pre_key_incrementer: u32,
    kyper_pre_key_incrementer: u32,
}

impl<R: Rng + CryptoRng> Client<R> {
    pub fn new(uuid: String, device: Device, store: InMemSignalProtocolStore, rng: R) -> Client<R> {
        Self {
<<<<<<< HEAD
            info: Contact::new(uuid),
            device: device,
            contacts: HashMap::new(),
            store: store,
            rng: rng,
=======
            contact: Contact::new(uuid),
            store,
            rng,
            one_time_key_incrementer: 0,
            signed_pre_key_incrementer: 0,
            kyper_pre_key_incrementer: 0,
>>>>>>> 529cb987
        }
    }

    pub async fn create_bundle(&mut self) -> Result<PreKeyBundle, SignalProtocolError> {
        create_pre_key_bundle(&mut self.store, &mut self.rng).await
    }

    pub async fn verify_contact_devices(
        &mut self,
        contact: &mut Contact,
    ){
        let mut invalid_devices: Vec<u32> = Vec::new();

        for device in &mut *contact {
            let bundle = match &device.bundle {
                Some(x) => x,
                None => continue,
            };

            let _ = match process_prekey_bundle(
                &device.address,
                &mut self.store.session_store,
                &mut self.store.identity_store,
                bundle,
                SystemTime::now(),
                &mut self.rng,
            )
            .await
            {
                Ok(_) => continue,
                Err(_) => {
                    device.bundle = None;
                    invalid_devices.push(device.address.device_id().into());
                }
            };
        }

        for device_id in invalid_devices{
            contact.remove_device(&device_id);
        }
    }

    pub async fn encrypt(mut self, to: &Contact, msg: &str) -> Vec<CiphertextMessage> {
        let mut msgs: Vec<CiphertextMessage> = Vec::new();
        for device in to {
            match device.bundle {
                Some(_) => match message_encrypt(
                    msg.as_bytes(),
                    &device.address,
                    &mut self.store.session_store,
                    &mut self.store.identity_store,
                    SystemTime::now(),
                )
                .await
                {
                    Ok(x) => msgs.push(x),
                    Err(_) => continue,
                },
                None => continue,
            }
        }
        msgs
    }

    pub async fn decrypt(
        &mut self,
        from_device: &Device,
        msg: &CiphertextMessage,
    ) -> Result<Vec<u8>, SignalProtocolError> {
        message_decrypt(
            msg,
            &from_device.address,
            &mut self.store.session_store,
            &mut self.store.identity_store,
            &mut self.store.pre_key_store,
            &self.store.signed_pre_key_store,
            &mut self.store.kyber_pre_key_store,
            &mut self.rng,
        )
        .await
    }

<<<<<<< HEAD
    pub async fn add_contact(&mut self, name: &String, contact: &mut Contact) -> Result<(), String>{
        if self.contacts.contains_key(name) {
            return Err(format!("Contact with name '{name}' already exists!"));
        }

        self.verify_contact_devices(contact).await;

        self.contacts.insert(name.to_string(), contact.clone());
        Ok(())
    }

    pub fn get_contact(&mut self, name: &String) -> Result<&mut Contact, String>{
        self.contacts
            .get_mut(name)
            .ok_or(format!("No contact with name '{name}' exists!"))
    }

    pub fn remove_contact(&mut self, name: &String) -> Result<Contact, String>{
        self.contacts
            .remove(name)
            .ok_or(format!("No contact with name '{name}' exists!"))
    }

    pub fn contains_contact(&self, name: &String) -> bool{
        self.contacts.contains_key(name)
    }
    fn benis(){
        print!("b")
    }

}

#[cfg(test)]
mod test {
    use libsignal_protocol::*;
    use rand::rngs::OsRng;
    use uuid::Uuid;
    use crate::client::Client;
    use crate::client::Contact;
    use crate::contact::Device;


    fn client(reg: u32) -> Client<OsRng>{
        let uuid = Uuid::new_v4().to_string();
        let device = Device::new(uuid.clone(), 0, None);
        let pair =  KeyPair::generate(&mut OsRng).into();
        let store = InMemSignalProtocolStore::new(pair, reg).unwrap();
       
        Client::new(uuid, device, store, OsRng)
    }

    #[tokio::test]
    async fn test_contact(){
        let mut client = client(0);
        let bob = "Bob".to_string();
        let mut contact = Contact::new(Uuid::new_v4().to_string());
        client.add_contact(&bob, &mut contact).await.unwrap();
        
        assert!(client.contains_contact(&bob), "client did not contain Bob contact!");

        let ok = client.remove_contact(&bob).is_ok();
        assert!(ok && !client.contains_contact(&bob))
    }

    async fn test_encryption(){
        let mut alice = client(0);
        let mut bob = client(1);

        bob.device.bundle = Some(bob.create_bundle().await.expect("error"));
        
        let mut alice_contact = alice.info.clone();
        let mut bob_contact = bob.info.clone();


    }

=======
    pub async fn generate_key(&mut self, key_type: PreKey) -> Result<(KeyType, Option<Box<[u8]>>)> {
        match key_type {
            PreKey::Kyber => {
                let kyper_pre_key_pair = kem::KeyPair::generate(kem::KeyType::Kyber1024);
                let signature = self
                    .store
                    .get_identity_key_pair()
                    .await?
                    .private_key()
                    .calculate_signature(
                        &kyper_pre_key_pair.public_key.serialize(),
                        &mut self.rng,
                    )?;
                let id = self.get_new_key_id(key_type);
                self.store
                    .save_kyber_pre_key(
                        id.into(),
                        &KyberPreKeyRecord::new(
                            id.into(),
                            Timestamp::from_epoch_millis(
                                SystemTime::now()
                                    .duration_since(UNIX_EPOCH)
                                    .unwrap()
                                    .as_millis()
                                    .try_into()?,
                            ),
                            &kyper_pre_key_pair,
                            &signature,
                        ),
                    )
                    .await?;
                Ok((KeyType::KemKey(kyper_pre_key_pair), Some(signature)))
            }
            PreKey::Signed => {
                let signed_pre_key_pair = KeyPair::generate(&mut self.rng);
                let signature = self
                    .store
                    .get_identity_key_pair()
                    .await?
                    .private_key()
                    .calculate_signature(
                        &signed_pre_key_pair.public_key.serialize(),
                        &mut self.rng,
                    )?;
                let id = self.get_new_key_id(key_type);
                self.store
                    .save_signed_pre_key(
                        id.into(),
                        &SignedPreKeyRecord::new(
                            id.into(),
                            Timestamp::from_epoch_millis(
                                SystemTime::now()
                                    .duration_since(UNIX_EPOCH)
                                    .unwrap()
                                    .as_millis()
                                    .try_into()?,
                            ),
                            &signed_pre_key_pair,
                            &signature,
                        ),
                    )
                    .await?;
                Ok((KeyType::KeyPair(signed_pre_key_pair), Some(signature)))
            }
            PreKey::OneTime => {
                let onetime_pre_key_pair = KeyPair::generate(&mut self.rng);
                let id = self.get_new_key_id(key_type);
                self.store
                    .save_pre_key(
                        id.into(),
                        &PreKeyRecord::new(id.into(), &onetime_pre_key_pair),
                    )
                    .await?;
                Ok((KeyType::KeyPair(onetime_pre_key_pair), None))
            }
        }
    }

    fn get_new_key_id(&mut self, key_type: PreKey) -> u32 {
        let id = match key_type {
            PreKey::Kyber => {
                self.kyper_pre_key_incrementer += 1;
                self.kyper_pre_key_incrementer
            }
            PreKey::Signed => {
                self.signed_pre_key_incrementer += 1;
                self.signed_pre_key_incrementer
            }
            PreKey::OneTime => {
                self.one_time_key_incrementer += 1;
                self.one_time_key_incrementer
            }
        };
        id - 1
    }
>>>>>>> 529cb987
}<|MERGE_RESOLUTION|>--- conflicted
+++ resolved
@@ -35,20 +35,14 @@
 impl<R: Rng + CryptoRng> Client<R> {
     pub fn new(uuid: String, device: Device, store: InMemSignalProtocolStore, rng: R) -> Client<R> {
         Self {
-<<<<<<< HEAD
             info: Contact::new(uuid),
             device: device,
             contacts: HashMap::new(),
             store: store,
             rng: rng,
-=======
-            contact: Contact::new(uuid),
-            store,
-            rng,
             one_time_key_incrementer: 0,
             signed_pre_key_incrementer: 0,
             kyper_pre_key_incrementer: 0,
->>>>>>> 529cb987
         }
     }
 
@@ -131,7 +125,6 @@
         .await
     }
 
-<<<<<<< HEAD
     pub async fn add_contact(&mut self, name: &String, contact: &mut Contact) -> Result<(), String>{
         if self.contacts.contains_key(name) {
             return Err(format!("Contact with name '{name}' already exists!"));
@@ -162,53 +155,6 @@
         print!("b")
     }
 
-}
-
-#[cfg(test)]
-mod test {
-    use libsignal_protocol::*;
-    use rand::rngs::OsRng;
-    use uuid::Uuid;
-    use crate::client::Client;
-    use crate::client::Contact;
-    use crate::contact::Device;
-
-
-    fn client(reg: u32) -> Client<OsRng>{
-        let uuid = Uuid::new_v4().to_string();
-        let device = Device::new(uuid.clone(), 0, None);
-        let pair =  KeyPair::generate(&mut OsRng).into();
-        let store = InMemSignalProtocolStore::new(pair, reg).unwrap();
-       
-        Client::new(uuid, device, store, OsRng)
-    }
-
-    #[tokio::test]
-    async fn test_contact(){
-        let mut client = client(0);
-        let bob = "Bob".to_string();
-        let mut contact = Contact::new(Uuid::new_v4().to_string());
-        client.add_contact(&bob, &mut contact).await.unwrap();
-        
-        assert!(client.contains_contact(&bob), "client did not contain Bob contact!");
-
-        let ok = client.remove_contact(&bob).is_ok();
-        assert!(ok && !client.contains_contact(&bob))
-    }
-
-    async fn test_encryption(){
-        let mut alice = client(0);
-        let mut bob = client(1);
-
-        bob.device.bundle = Some(bob.create_bundle().await.expect("error"));
-        
-        let mut alice_contact = alice.info.clone();
-        let mut bob_contact = bob.info.clone();
-
-
-    }
-
-=======
     pub async fn generate_key(&mut self, key_type: PreKey) -> Result<(KeyType, Option<Box<[u8]>>)> {
         match key_type {
             PreKey::Kyber => {
@@ -304,5 +250,49 @@
         };
         id - 1
     }
->>>>>>> 529cb987
+}
+
+#[cfg(test)]
+mod test {
+    use libsignal_protocol::*;
+    use rand::rngs::OsRng;
+    use uuid::Uuid;
+    use crate::client::Client;
+    use crate::client::Contact;
+    use crate::contact::Device;
+
+
+    fn client(reg: u32) -> Client<OsRng>{
+        let uuid = Uuid::new_v4().to_string();
+        let device = Device::new(uuid.clone(), 0, None);
+        let pair =  KeyPair::generate(&mut OsRng).into();
+        let store = InMemSignalProtocolStore::new(pair, reg).unwrap();
+       
+        Client::new(uuid, device, store, OsRng)
+    }
+
+    #[tokio::test]
+    async fn test_contact(){
+        let mut client = client(0);
+        let bob = "Bob".to_string();
+        let mut contact = Contact::new(Uuid::new_v4().to_string());
+        client.add_contact(&bob, &mut contact).await.unwrap();
+        
+        assert!(client.contains_contact(&bob), "client did not contain Bob contact!");
+
+        let ok = client.remove_contact(&bob).is_ok();
+        assert!(ok && !client.contains_contact(&bob))
+    }
+
+    async fn test_encryption(){
+        let mut alice = client(0);
+        let mut bob = client(1);
+
+        bob.device.bundle = Some(bob.create_bundle().await.expect("error"));
+        
+        let mut alice_contact = alice.info.clone();
+        let mut bob_contact = bob.info.clone();
+
+
+    }
 }