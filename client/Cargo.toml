[package]
name = "client"
version = "0.1.0"
edition = "2021"

[dependencies]
common = { path = "../common" }
libsignal-core = { git = "https://github.com/Diesel-Jeans/libsignal.git", version = "0.1.0" }
libsignal-protocol = { git = "https://github.com/Diesel-Jeans/libsignal.git", version = "0.1.0" }
tokio = { version = "1.0", features = ["macros", "rt-multi-thread"] }
rand = "0.8.5"
surf = "2.3.2"
serde = "1.0.210"
<<<<<<< HEAD
uuid = { version = "1.10.0", features = ["v4", "fast-rng", "macro-diagnostics"] }

=======
anyhow = "1.0.89"
>>>>>>> 529cb987

[build-dependencies]
tonic-build = "0.12.2"<|MERGE_RESOLUTION|>--- conflicted
+++ resolved
@@ -11,12 +11,9 @@
 rand = "0.8.5"
 surf = "2.3.2"
 serde = "1.0.210"
-<<<<<<< HEAD
 uuid = { version = "1.10.0", features = ["v4", "fast-rng", "macro-diagnostics"] }
 
-=======
 anyhow = "1.0.89"
->>>>>>> 529cb987
 
 [build-dependencies]
 tonic-build = "0.12.2"