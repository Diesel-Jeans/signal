[package]
name = "client"
version = "0.1.0"
edition = "2021"

[dependencies]
common = { path = "../common" }
libsignal-core = { git = "https://github.com/Diesel-Jeans/libsignal.git", version = "0.1.0" }
libsignal-protocol = { git = "https://github.com/Diesel-Jeans/libsignal.git", version = "0.1.0" }
tokio = { version = "1.0", features = ["macros", "rt-multi-thread"] }
rand = "0.8.5"
surf = { version = "2.3.2", features = ["h1-client"] }
serde = { version = "1.0.210", features = ["derive"] }
uuid = { version = "1.10.0", features = ["v4", "fast-rng", "macro-diagnostics"] }
anyhow = "1.0.89"
tokio-tungstenite = { version = "0.24.0", features = ["tokio-native-tls", "native-tls", "native-tls-crate", "native-tls-vendored", "rustls-tls-native-roots", "handshake"] } # remove native-tls
async-std = "1.13.0"
async-trait = "0.1.83"
serde_json = "1.0.128"
futures-util = "0.3.31"
url = "2.5.2"
prost = "0.13.3"
dotenv = "0.15.0"
native-tls = "0.2.12"
tokio-native-tls = "0.3.1" # remove this
axum = "0.7.7"
ws = "0.9.2"
socket2 = "0.5.7"
http-client = { version = "6.5.3", features = ["h1_client", "default"] }
async-native-tls = "0.3.3"
base64 = "0.22.1"
<<<<<<< HEAD
bon = "2.3.0"
sqlx = { version = "0.8.2", features = ["sqlite", "runtime-tokio"] }
async-once-cell = "0.5.4"
=======
rustls = { version = "0.23.15", features = ["ring"] }
rustls-pemfile = "2.2.0"
>>>>>>> 54366be6

[build-dependencies]
tonic-build = "0.12.3"<|MERGE_RESOLUTION|>--- conflicted
+++ resolved
@@ -29,14 +29,11 @@
 http-client = { version = "6.5.3", features = ["h1_client", "default"] }
 async-native-tls = "0.3.3"
 base64 = "0.22.1"
-<<<<<<< HEAD
 bon = "2.3.0"
 sqlx = { version = "0.8.2", features = ["sqlite", "runtime-tokio"] }
 async-once-cell = "0.5.4"
-=======
 rustls = { version = "0.23.15", features = ["ring"] }
 rustls-pemfile = "2.2.0"
->>>>>>> 54366be6
 
 [build-dependencies]
 tonic-build = "0.12.3"