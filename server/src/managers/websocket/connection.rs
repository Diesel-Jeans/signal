use axum::extract::ws::{CloseFrame, Message, WebSocket};
use axum::Error;
use common::signal_protobuf::{
    envelope, web_socket_message, Envelope, WebSocketMessage, WebSocketRequestMessage,
    WebSocketResponseMessage,
};
use futures_util::io::Close;
use futures_util::stream::SplitSink;
use futures_util::{SinkExt, StreamExt};
use libsignal_core::{DeviceId, ProtocolAddress, ServiceIdKind};
use std::collections::HashSet;
use std::fmt::Debug;
use std::net::SocketAddr;
use std::time::SystemTimeError;
use std::{collections::HashMap, sync::Arc};
use tokio::sync::Mutex;

use crate::account::AuthenticatedDevice;
use crate::database::SignalDatabase;
use crate::managers::state::SignalServerState;
use crate::message_cache::MessageAvailabilityListener;

use prost::{bytes::Bytes, Message as PMessage};

use super::net_helper::{create_request, current_millis, generate_req_id};
use super::wsstream::WSStream;

#[derive(Debug)]
pub enum UserIdentity {
    ProtocolAddress(ProtocolAddress),
    AuthenticatedDevice(Box<AuthenticatedDevice>),
}

#[derive(Debug)]
pub struct WebSocketConnection<W: WSStream + Debug, DB: SignalDatabase> {
    identity: UserIdentity,
    socket_address: SocketAddr,
    ws: ConnectionState<W>,
    pending_requests: HashSet<u64>,
    state: SignalServerState<DB, W>,
}

impl<W: WSStream + Debug + Send + 'static, DB: SignalDatabase + Send + 'static>
    WebSocketConnection<W, DB>
{
    pub fn new(
        identity: UserIdentity,
        socket_addr: SocketAddr,
        ws: SplitSink<W, Message>,
        state: SignalServerState<DB, W>,
    ) -> Self {
        Self {
            identity,
            socket_address: socket_addr,
            ws: ConnectionState::Active(ws),
            pending_requests: HashSet::new(),
            state,
        }
    }

    pub fn socket_address(&self) -> SocketAddr {
        self.socket_address
    }

    pub fn protocol_address(&self) -> ProtocolAddress {
        match &self.identity {
            UserIdentity::AuthenticatedDevice(x) => x.get_protocol_address(ServiceIdKind::Aci),
            UserIdentity::ProtocolAddress(y) => y.clone(),
        }
    }

    pub async fn send_message(&mut self, mut message: Envelope) -> Result<(), String> {
        let msg = match self.create_message(message) {
            Ok(x) => x,
            Err(_) => return Err("Time went backwards".to_string()),
        };
        match self.send(Message::Binary(msg.encode_to_vec())).await {
            Ok(_) => Ok(()),
            Err(x) => Err(format!("{}", x)),
        }
    }

    pub async fn send_messages(&mut self, cached_only: bool) -> bool {
        let msg_mgr = &self.state.message_manager;

        let addr = self.protocol_address();
        let res = msg_mgr.get_messages_for_device(&addr, cached_only).await;
        let envelopes = match res {
            Ok(x) => x,
            Err(_) => {
                println!("Failed to fetch messages");
                return false;
            }
        };

        for envelope in envelopes {
            self.send_message(envelope)
                .await
                .map_err(|e| println!("{}", e));
        }
        true
    }

    fn create_message(
        &mut self,
        mut message: Envelope,
    ) -> Result<WebSocketMessage, SystemTimeError> {
        let id = generate_req_id();
        message.ephemeral = Some(false);
        let msg = create_request(
            id,
            "PUT",
            "/api/v1/message",
            vec![
                "X-Signal-Key: false".to_string(),
                format!("X-Signal-Timestamp: {}", current_millis()?),
            ],
            Some(message.encode_to_vec()),
        );
        self.pending_requests.insert(id);
        Ok(msg)
    }

    pub async fn close(&mut self) {
        if let ConnectionState::Active(mut socket) =
            std::mem::replace(&mut self.ws, ConnectionState::Closed)
        {
            socket
                .send(Message::Close(Some(CloseFrame {
                    code: axum::extract::ws::close_code::NORMAL,
                    reason: "Goodbye".into(),
                })))
                .await;
        }
    }

    pub async fn close_reason(&mut self, code: u16, reason: &str) -> Result<(), String> {
        let fut = self.send(Message::Close(Some(CloseFrame {
            code,
            reason: reason.to_string().into(),
        })));

        if let Err(x) = fut.await {
            return Err(format!("{}", x));
        }
        self.close().await;
        Ok(())
    }

    pub fn is_active(&self) -> bool {
        self.ws.is_active()
    }

    pub async fn send(&mut self, msg: Message) -> Result<(), axum::Error> {
        match self.ws {
            ConnectionState::Active(ref mut socket) => socket.send(msg).await,
            ConnectionState::Closed => Err(axum::Error::new("Connection is closed")),
        }
    }

<<<<<<< HEAD
    pub async fn on_receive<U: SignalDatabase>(
        &mut self,
        state: SignalServerState<U>,
        proto_message: WebSocketMessage,
    ) {
        //TODO: Make this into a proper handler as my changes are only for testing the client
        match proto_message.r#type {
            Some(1) => {
                let request = proto_message
                    .request
                    .expect("Got a request type message without an attached request");
                let id = request.id.expect("Message needs to contain an ID for this to work");

                println!("WebSocketMessage received with id: {} and path: {}", id, request.path.unwrap());

                let response = WebSocketResponseMessage {
                    id: Some(id),
                    status: Some(200),
                    message: Some("OK".to_owned()),
                    headers: request.headers,
                    body: request.body,
                };

                let msg = WebSocketMessage {
                    r#type: Some(2),
                    request: None,
                    response: Some(response),
                };

                self.send(Message::Binary(msg.encode_to_vec()))
                    .await
                    .unwrap();
            }
            _ => todo!(),
        }
=======
    async fn send_queue_empty(&mut self) -> bool {
        let id = generate_req_id();
        let time = if let Ok(x) = current_millis() {
            x
        } else {
            return false;
        };

        let msg = create_request(
            id,
            "PUT",
            "/api/v1/queue/empty",
            vec![format!("X-Signal-Timestamp: {}", time)],
            None,
        );
        let res = self.send(Message::Binary(msg.encode_to_vec())).await;
        res.is_ok()
    }

    pub async fn on_receive(&mut self, proto_message: WebSocketMessage) {
        todo!()
>>>>>>> c764403c
    }
}

#[async_trait::async_trait]
impl<T, U> MessageAvailabilityListener for WebSocketConnection<T, U>
where
    T: WSStream + Debug + 'static,
    U: SignalDatabase,
{
    async fn handle_new_messages_available(&mut self) -> bool {
        if !self.is_active() {
            return false;
        }

        if !self.send_messages(true).await {
            return false;
        }
        return self.send_queue_empty().await;
    }

    async fn handle_messages_persisted(&mut self) -> bool {
        if !self.is_active() {
            return false;
        }
        if !self.send_messages(false).await {
            return false;
        }
        return self.send_queue_empty().await;
    }
}

#[derive(Debug)]
pub enum ConnectionState<T: WSStream> {
    Active(SplitSink<T, Message>),
    Closed,
}

impl<T: WSStream + Debug> ConnectionState<T> {
    pub fn is_active(&self) -> bool {
        matches!(self, ConnectionState::Active(_))
    }
}

pub type ClientConnection<T, U> = Arc<Mutex<WebSocketConnection<T, U>>>;
pub type ConnectionMap<T, U> = Arc<Mutex<HashMap<ProtocolAddress, ClientConnection<T, U>>>>;

#[cfg(test)]
pub(crate) mod test {
    use std::net::SocketAddr;
    use std::str::FromStr;

    use crate::managers::state::SignalServerState;
    use crate::managers::websocket::net_helper::{self, unpack_messages};
    use crate::test_utils::message_cache::teardown;
    use crate::test_utils::websocket::{MockDB, MockSocket};
    use common::signal_protobuf::{envelope, Envelope, WebSocketMessage, WebSocketRequestMessage};
    use common::web_api::SignalMessages;
    use futures_util::stream::SplitStream;
    use futures_util::StreamExt;
    use libsignal_core::ProtocolAddress;
    use sha2::digest::consts::False;
    use uuid::Uuid;

    use super::{ClientConnection, UserIdentity, WSStream, WebSocketConnection};
    use axum::extract::ws::{CloseFrame, Message};
    use axum::Error;

    use tokio::sync::mpsc::{channel, Receiver, Sender};

    use prost::{bytes::Bytes, Message as PMessage};
    use std::sync::Arc;
    use std::time::Duration;
    use tokio::sync::Mutex;

    pub fn mock_envelope() -> Envelope {
        Envelope {
            r#type: Some(envelope::Type::PlaintextContent as i32),
            source_service_id: Some("aaa".to_string()),
            source_device: Some(1),
            client_timestamp: Some(1730217386),
            content: Some("Hello".as_bytes().to_vec()),
            server_guid: Some("a".to_string()),
            server_timestamp: Some(1730217387),
            ephemeral: Some(false),
            destination_service_id: Some("aa".to_string()),
            urgent: Some(true),
            updated_pni: Some("b?".to_string()),
            story: Some(false),
            report_spam_token: None,
            shared_mrm_key: None,
        }
    }

    pub fn create_connection(
        name: &str,
        device_id: u32,
        socket_addr: &str,
        state: SignalServerState<MockDB, MockSocket>,
    ) -> (
        WebSocketConnection<MockSocket, MockDB>,
        Sender<Result<Message, Error>>,
        Receiver<Message>,
        SplitStream<MockSocket>,
    ) {
        let (mock, sender, mut receiver) = MockSocket::new();
        let (msender, mreceiver) = mock.split();
        let who = SocketAddr::from_str(socket_addr).unwrap();
        let paddr = ProtocolAddress::new(name.to_string(), device_id.into());
        let ws =
            WebSocketConnection::new(UserIdentity::ProtocolAddress(paddr), who, msender, state);

        (ws, sender, receiver, mreceiver)
    }

    #[tokio::test]
    async fn test_send_and_recv() {
        let state = SignalServerState::<MockDB, MockSocket>::new();
        let (mut client, sender, mut receiver, mut mreceiver) =
            create_connection("a", 1, "127.0.0.1:4042", state);

        sender.send(Ok(Message::Text("hello".to_string()))).await;

        match mreceiver.next().await {
            Some(Ok(Message::Text(x))) => assert!(x == "hello", "message was not hello"),
            _ => panic!("Unexpected error when receiving msg"),
        }

        client.send(Message::Text("hello back".to_string())).await;

        if receiver.is_empty() {
            panic!("receiver was empty when it was expected not to be")
        }

        match receiver.recv().await {
            Some(Message::Text(x)) => assert!(x == "hello back", "message was not 'hello back'"),
            _ => panic!("Unexpected error when receiving msg"),
        }
    }

    #[tokio::test]
    async fn test_close() {
        let state = SignalServerState::<MockDB, MockSocket>::new();
        let (mut client, _, _, _) = create_connection("a", 1, "127.0.0.1:4042", state);

        assert!(client.is_active());
        client.close().await;
        assert!(!client.is_active());
    }

    #[tokio::test]
    async fn test_close_reason() {
        let state = SignalServerState::<MockDB, MockSocket>::new();
        let (mut client, _, mut receiver, _) = create_connection("a", 1, "127.0.0.1:4042", state);
        assert!(client.is_active());
        client.close_reason(666, "test").await;
        assert!(!client.is_active());

        assert!(!receiver.is_empty());
        match receiver.recv().await {
            Some(Message::Close(Some(x))) => {
                assert!(x.code == 666);
                assert!(x.reason == "test");
            }
            _ => panic!("Did not receive close frame"),
        }
    }

    #[tokio::test]
    async fn test_send_message() {
        let state = SignalServerState::<MockDB, MockSocket>::new();
        let (mut client, sender, mut receiver, mut mreceiver) =
            create_connection("a", 1, "127.0.0.1:4042", state);
        let env = mock_envelope();
        client.send_message(env.clone()).await;

        assert!(!receiver.is_empty());

        let msg = match receiver.recv().await {
            Some(Message::Binary(x)) => WebSocketMessage::decode(Bytes::from(x))
                .expect("unexpected error in decode websocket message"),
            _ => panic!("Did not receive close frame"),
        };

        assert!(msg.request.is_some());
        assert!(!client.pending_requests.is_empty());
        let req = msg.request.unwrap();

        assert!(req.verb.unwrap() == "PUT");
        assert!(req.path.unwrap() == "/api/v1/message");
        assert!(req.headers.len() == 2);
        assert!(req.headers[0] == "X-Signal-Key: false");
        assert!(req.headers[1].starts_with("X-Signal-Timestamp:"));
        assert!(req.body.unwrap() == env.encode_to_vec());
    }

    #[ignore = "Not implemented"]
    #[tokio::test]
    async fn test_on_receive() {
        todo!()
    }

    // this is more of a integration test and should maybe be somewhere else
    #[tokio::test]
    async fn test_handle_new_messages_available() {
        let mut state = SignalServerState::<MockDB, MockSocket>::new();
        let (mut ws, sender, mut receiver, mut mreceiver) = create_connection(
            &Uuid::new_v4().to_string(),
            1,
            "127.0.0.1:4043",
            state.clone(),
        );
        let address = ws.protocol_address();
        let mut mgr = state.websocket_manager.clone();
        mgr.insert(ws, mreceiver).await;
        let listener = mgr.get(&address).await.unwrap();
        let mut env = mock_envelope();

        state
            .message_manager
            .add_message_availability_listener(&address, listener)
            .await;
        state.message_manager.insert(&address, &mut env).await;
        assert_eq!(
            state
                .message_manager
                .get_messages_for_device(&address, true)
                .await
                .unwrap()
                .len(),
            1
        );

        let msg = match receiver.recv().await {
            Some(Message::Binary(x)) => {
                WebSocketMessage::decode(Bytes::from(x)).expect("Did not unwrap ws message")
            }
            _ => panic!("Did not receive anything"),
        };

        let queue = match receiver.recv().await {
            Some(Message::Binary(x)) => {
                WebSocketMessage::decode(Bytes::from(x)).expect("Did not unwrap ws message (queue)")
            }
            _ => panic!("Did not receive anything"),
        };

        teardown(state.message_cache.get_connection().await.unwrap()).await;

        assert!(msg.request.is_some());
        assert!(queue.request.is_some());

        let req = msg.request.unwrap();
        let queue_req = queue.request.unwrap();

        assert!(queue_req.path.unwrap() == "/api/v1/queue/empty");
        assert!(req.verb.unwrap() == "PUT");
        assert!(req.path.unwrap() == "/api/v1/message");
        assert!(req.headers.len() == 2);
        assert!(req.headers[0] == "X-Signal-Key: false");
        assert!(req.headers[1].starts_with("X-Signal-Timestamp:"));
        assert!(req.body.unwrap() == env.encode_to_vec());
    }
}<|MERGE_RESOLUTION|>--- conflicted
+++ resolved
@@ -158,43 +158,6 @@
         }
     }
 
-<<<<<<< HEAD
-    pub async fn on_receive<U: SignalDatabase>(
-        &mut self,
-        state: SignalServerState<U>,
-        proto_message: WebSocketMessage,
-    ) {
-        //TODO: Make this into a proper handler as my changes are only for testing the client
-        match proto_message.r#type {
-            Some(1) => {
-                let request = proto_message
-                    .request
-                    .expect("Got a request type message without an attached request");
-                let id = request.id.expect("Message needs to contain an ID for this to work");
-
-                println!("WebSocketMessage received with id: {} and path: {}", id, request.path.unwrap());
-
-                let response = WebSocketResponseMessage {
-                    id: Some(id),
-                    status: Some(200),
-                    message: Some("OK".to_owned()),
-                    headers: request.headers,
-                    body: request.body,
-                };
-
-                let msg = WebSocketMessage {
-                    r#type: Some(2),
-                    request: None,
-                    response: Some(response),
-                };
-
-                self.send(Message::Binary(msg.encode_to_vec()))
-                    .await
-                    .unwrap();
-            }
-            _ => todo!(),
-        }
-=======
     async fn send_queue_empty(&mut self) -> bool {
         let id = generate_req_id();
         let time = if let Ok(x) = current_millis() {
@@ -216,7 +179,6 @@
 
     pub async fn on_receive(&mut self, proto_message: WebSocketMessage) {
         todo!()
->>>>>>> c764403c
     }
 }
 
