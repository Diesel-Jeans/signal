--- conflicted
+++ resolved
@@ -19,7 +19,6 @@
 
 use prost::{bytes::Bytes, Message as PMessage};
 
-use crate::message_cache::MessageAvailabilityListener;
 use super::net_helper::{create_request, current_millis, generate_req_id};
 
 #[async_trait::async_trait]
@@ -178,7 +177,6 @@
     }
 }
 
-<<<<<<< HEAD
 
 #[async_trait::async_trait]
 impl<T, U> MessageAvailabilityListener for WebSocketConnection<T, U>
@@ -196,21 +194,6 @@
             return false
         }
         self.send_messages(false).await
-=======
-#[async_trait::async_trait]
-impl<T> MessageAvailabilityListener for WebSocketConnection<T>
-where
-    T: WSStream + Debug + Send,
-{
-    async fn handle_new_messages_available(&mut self) -> bool {
-        // Implement the logic for handling new messages available
-        todo!()
-    }
-
-    async fn handle_messages_persisted(&mut self) -> bool {
-        // Implement the logic for handling messages persisted
-        todo!()
->>>>>>> 60ae3465
     }
 }
 
