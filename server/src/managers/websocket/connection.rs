use super::{
    net_helper::{
        create_request, create_response, current_millis, generate_req_id, unpack_messages,
        PathExtractor,
    },
    wsstream::WSStream,
};
use crate::{
    account::AuthenticatedDevice,
    database::SignalDatabase,
    managers::{client_presence_manager::DisplacedPresenceListener, state::SignalServerState},
    message_cache::MessageAvailabilityListener,
    server::{handle_keepalive, handle_put_messages},
};
use axum::{
    extract::ws::{CloseFrame, Message},
    http::{StatusCode, Uri},
};
use common::signal_protobuf::{
    web_socket_message, Envelope, WebSocketMessage, WebSocketRequestMessage,
    WebSocketResponseMessage,
};
use futures_util::{stream::SplitSink, SinkExt};
use libsignal_core::{ProtocolAddress, ServiceId, ServiceIdKind};
use prost::Message as PMessage;
use std::{
    collections::{HashMap, HashSet},
    fmt::Debug,
    net::SocketAddr,
    sync::Arc,
    time::SystemTimeError,
};
use tokio::sync::Mutex;

#[derive(Debug)]
pub enum UserIdentity {
    ProtocolAddress(ProtocolAddress),
    AuthenticatedDevice(Box<AuthenticatedDevice>),
}

#[derive(Debug)]
pub struct WebSocketConnection<W: WSStream + Debug, DB: SignalDatabase> {
    identity: UserIdentity,
    socket_address: SocketAddr,
    ws: ConnectionState<W>,
    pending_requests: HashSet<u64>,
    state: SignalServerState<DB, W>,
}

impl<W: WSStream + Debug + Send + 'static, DB: SignalDatabase + Send + 'static>
    WebSocketConnection<W, DB>
{
    pub fn new(
        identity: UserIdentity,
        socket_addr: SocketAddr,
        ws: SplitSink<W, Message>,
        state: SignalServerState<DB, W>,
    ) -> Self {
        Self {
            identity,
            socket_address: socket_addr,
            ws: ConnectionState::Active(ws),
            pending_requests: HashSet::new(),
            state,
        }
    }

    pub fn socket_address(&self) -> SocketAddr {
        self.socket_address
    }

    pub fn protocol_address(&self) -> ProtocolAddress {
        match &self.identity {
            UserIdentity::AuthenticatedDevice(x) => x.get_protocol_address(ServiceIdKind::Aci),
            UserIdentity::ProtocolAddress(y) => y.clone(),
        }
    }

    pub async fn send_message(&mut self, message: Envelope) -> Result<(), String> {
        let msg = self
            .create_message(message)
            .map_err(|_| "Time went backwards".to_string())?;
        match self.send(Message::Binary(msg.encode_to_vec())).await {
            Ok(_) => Ok(()),
            Err(err) => Err(format!("{}", err)),
        }
    }

    pub async fn send_messages(&mut self, cached_only: bool) -> bool {
        let Ok(envelopes) = self
            .state
            .message_manager
            .get_messages_for_device(&self.protocol_address(), cached_only)
            .await
        else {
            println!("Failed to fetch messages");
            return false;
        };

        for envelope in envelopes {
            self.send_message(envelope)
                .await
                .map_err(|e| println!("{}", e));
        }
        true
    }

    fn create_message(
        &mut self,
        mut message: Envelope,
    ) -> Result<WebSocketMessage, SystemTimeError> {
        let id = generate_req_id();
        message.ephemeral = Some(false);
        let msg = create_request(
            id,
            "PUT",
            "/api/v1/message",
            vec![
                "X-Signal-Key: false".to_string(),
                format!("X-Signal-Timestamp: {}", current_millis()?),
            ],
            Some(message.encode_to_vec()),
        );
        self.pending_requests.insert(id);
        Ok(msg)
    }

    pub async fn close(&mut self) {
        if let ConnectionState::Active(mut socket) =
            std::mem::replace(&mut self.ws, ConnectionState::Closed)
        {
            socket
                .send(Message::Close(Some(CloseFrame {
                    code: axum::extract::ws::close_code::NORMAL,
                    reason: "Goodbye".into(),
                })))
                .await;
        }
    }

    pub async fn close_reason(&mut self, code: u16, reason: &str) -> Result<(), String> {
        let fut = self.send(Message::Close(Some(CloseFrame {
            code,
            reason: reason.to_string().into(),
        })));

        if let Err(x) = fut.await {
            return Err(format!("{}", x));
        }
        self.close().await;
        Ok(())
    }

    pub fn is_active(&self) -> bool {
        self.ws.is_active()
    }

    pub async fn send(&mut self, msg: Message) -> Result<(), axum::Error> {
        match self.ws {
            ConnectionState::Active(ref mut socket) => socket.send(msg).await,
            ConnectionState::Closed => Err(axum::Error::new("Connection is closed")),
        }
    }

    async fn send_queue_empty(&mut self) -> bool {
        let id = generate_req_id();
        let Ok(time) = current_millis() else {
            return false;
        };
        let msg = create_request(
            id,
            "PUT",
            "/api/v1/queue/empty",
            vec![format!("X-Signal-Timestamp: {}", time)],
            None,
        );
        self.send(Message::Binary(msg.encode_to_vec()))
            .await
            .is_ok()
    }

    pub async fn on_receive(&mut self, proto_message: WebSocketMessage) -> Result<(), String> {
        match proto_message.r#type() {
            web_socket_message::Type::Unknown => self.close_reason(1007, "Badly formatted").await,
            web_socket_message::Type::Request => match proto_message.request {
                Some(req) => self.handle_request(req).await,
                None => self.close_reason(1007, "Badly formatted").await,
            },
            web_socket_message::Type::Response => match proto_message.response {
                Some(res) => self.handle_response(res).await,
                None => self.close_reason(1007, "Badly formatted").await,
            },
        }
    }

    async fn handle_request(&mut self, request_msq: WebSocketRequestMessage) -> Result<(), String> {
        let msq_id = request_msq.id.ok_or("Request id was not present")?;
        let path = request_msq
            .path
            .clone()
            .ok_or("Request path was not present")?;
        if !path.starts_with("/v1/messages") && !path.starts_with("/v1/keepalive") {
            self.send(Message::Binary(
                create_response(msq_id, StatusCode::INTERNAL_SERVER_ERROR, vec![], None)?
                    .encode_to_vec(),
            ))
            .await
            .map_err(|err| format!("{}", err))?;

            return Err(format!("Incorret path: {}", request_msq.path()));
        }

        if request_msq.path().starts_with("/v1/keepalive") {
            let user = match &self.identity {
                UserIdentity::ProtocolAddress(pa) => {
                    todo!()
                }
                UserIdentity::AuthenticatedDevice(auth_device) => auth_device,
            };

            return match handle_keepalive(&self.state, user).await {
                Ok(()) => self
                    .send(Message::Binary(
                        create_response(msq_id, StatusCode::OK, vec![], None)?.encode_to_vec(),
                    ))
                    .await
                    .map_err(|err| err.to_string()),
                _ => self.close_reason(1000, "OK").await, //This is extremely wrong and stupid, but it is what happens on line 54 in KeepAliveController.java
            };
        }

        let res = match &self.identity {
            UserIdentity::ProtocolAddress(_) => {
                todo!("We do not support protocal addresses yet!")
            }
            UserIdentity::AuthenticatedDevice(authenticated_device) => {
                handle_put_messages(
                    &self.state,
                    authenticated_device,
                    &ServiceId::parse_from_service_id_string(
                        PathExtractor::new(
                            &request_msq
                                .path()
                                .parse::<Uri>()
                                .map_err(|err| err.to_string())?,
                        )?
                        .extract::<String>(2)?
                        .as_str(),
                    )
                    .ok_or("Could not parse uri to service id")?,
                    unpack_messages(request_msq.body.clone())?,
                )
                .await
            }
        };
        match res {
            Ok(res) => self
                .send(Message::Binary(
                    create_response(
                        msq_id,
                        StatusCode::OK,
                        vec![],
                        Some(serde_json::to_string(&res).unwrap().as_bytes().to_vec()),
                    )?
                    .encode_to_vec(),
                ))
                .await
                .map_err(|err| err.to_string()),
            Err(_) => self
                .send(Message::Binary(
                    create_response(msq_id, StatusCode::INTERNAL_SERVER_ERROR, vec![], None)?
                        .encode_to_vec(),
                ))
                .await
                .map_err(|err| err.to_string()),
        }
    }

    async fn handle_response(
        &mut self,
        response_msq: WebSocketResponseMessage,
    ) -> Result<(), String> {
        self.pending_requests
            .remove(&response_msq.id.ok_or("Request id was not present")?);

        // TODO: Figure out how to get the ID of the message so the message manager can delete it.
        // The ID is on the envelope and is called server_guid

        /*self.state
        .message_manager
        .delete(
            &self.protocol_address(),
            vec![response_msq
                .message
                .ok_or("Response message was not present")?],
        )
        .await
        .map(|_| ())
        .map_err(|err| err.to_string())*/

        Ok(())
    }
}

#[async_trait::async_trait]
impl<T, U> MessageAvailabilityListener for WebSocketConnection<T, U>
where
    T: WSStream + Debug + 'static,
    U: SignalDatabase,
{
    async fn handle_new_messages_available(&mut self) -> bool {
        if !(self.is_active() && self.send_messages(true).await) {
            return false;
        }
        self.send_queue_empty().await
    }

    async fn handle_messages_persisted(&mut self) -> bool {
        if !(self.is_active() && self.send_messages(false).await) {
            return false;
        }
        self.send_queue_empty().await
    }
}

#[async_trait::async_trait]
impl<T, U> DisplacedPresenceListener for WebSocketConnection<T, U>
where
    T: WSStream + Debug + 'static,
    U: SignalDatabase,
{
    async fn handle_displacement(&mut self, connected_elsewhere: bool) {
        let fut = if connected_elsewhere {
            self.close_reason(4409, "Connected elsewhere")
        } else {
            self.close_reason(1000, "OK")
        };
        if let Err(x) = fut.await {
            println!("Displacement Close Error: {}", x);
        };
    }
}

#[derive(Debug)]
pub enum ConnectionState<T: WSStream> {
    Active(SplitSink<T, Message>),
    Closed,
}

impl<T: WSStream + Debug> ConnectionState<T> {
    pub fn is_active(&self) -> bool {
        matches!(self, ConnectionState::Active(_))
    }
}

pub type ClientConnection<T, U> = Arc<Mutex<WebSocketConnection<T, U>>>;
pub type ConnectionMap<T, U> = Arc<Mutex<HashMap<ProtocolAddress, ClientConnection<T, U>>>>;

#[cfg(test)]
pub(crate) mod test {
    use super::{UserIdentity, WebSocketConnection};
    use crate::{
        database::SignalDatabase,
        managers::{
            state::SignalServerState,
            websocket::net_helper::{create_request, create_response},
        },
        postgres::PostgresDatabase,
        test_utils::{
            message_cache::teardown,
            user::new_authenticated_device,
            websocket::{MockDB, MockSocket},
        },
    };
    use axum::{extract::ws::Message, http::StatusCode, Error};
    use base64::prelude::{Engine as _, BASE64_STANDARD};
    use common::signal_protobuf::{Envelope, WebSocketMessage, WebSocketRequestMessage};
    use futures_util::{stream::SplitStream, StreamExt};
    use libsignal_core::Aci;
    use prost::{bytes::Bytes, Message as PMessage};
<<<<<<< HEAD
=======

>>>>>>> 8836a0ec
    use std::time::Duration;
    use std::{net::SocketAddr, str::FromStr, sync::Arc};
    use tokio::sync::mpsc::{Receiver, Sender};
    use tokio::time::sleep;

    fn make_envelope() -> Envelope {
        Envelope {
            ephemeral: Some(false),
            content: Some("Hello".as_bytes().to_vec()),
            ..Default::default()
        }
    }

    pub async fn create_connection<DB: SignalDatabase>(
        socket_addr: &str,
        state: SignalServerState<DB, MockSocket>,
    ) -> (
        WebSocketConnection<MockSocket, DB>,
        Sender<Result<Message, Error>>,
        Receiver<Message>,
        SplitStream<MockSocket>,
    ) {
        let (mock, sender, receiver) = MockSocket::new();
        let (msender, mreceiver) = mock.split();
        let who = SocketAddr::from_str(socket_addr).unwrap();
        let auth_device = new_authenticated_device();

        let ws = WebSocketConnection::new(
            UserIdentity::AuthenticatedDevice(Box::new(auth_device)),
            who,
            msender,
            state,
        );

        (ws, sender, receiver, mreceiver)
    }

    #[tokio::test]
    async fn test_send_and_recv() {
        let state = SignalServerState::<MockDB, MockSocket>::new();
        let (mut client, sender, mut receiver, mut mreceiver) =
            create_connection("127.0.0.1:4042", state).await;

        sender.send(Ok(Message::Text("hello".to_string()))).await;

        match mreceiver.next().await {
            Some(Ok(Message::Text(x))) => assert!(x == "hello", "message was not hello"),
            _ => panic!("Unexpected error when receiving msg"),
        }

        client.send(Message::Text("hello back".to_string())).await;

        if receiver.is_empty() {
            panic!("receiver was empty when it was expected not to be")
        }

        match receiver.recv().await {
            Some(Message::Text(x)) => assert!(x == "hello back", "message was not 'hello back'"),
            _ => panic!("Unexpected error when receiving msg"),
        }
    }

    #[tokio::test]
    async fn test_close() {
        let state = SignalServerState::<MockDB, MockSocket>::new();
        let (mut client, _, _, _) = create_connection("127.0.0.1:4042", state).await;

        assert!(client.is_active());
        client.close().await;
        assert!(!client.is_active());
    }

    #[tokio::test]
    async fn test_close_reason() {
        let state = SignalServerState::<MockDB, MockSocket>::new();
        let (mut client, _, mut receiver, _) = create_connection("127.0.0.1:4042", state).await;
        assert!(client.is_active());
        client.close_reason(666, "test").await;
        assert!(!client.is_active());

        assert!(!receiver.is_empty());
        match receiver.recv().await {
            Some(Message::Close(Some(x))) => {
                assert!(x.code == 666);
                assert!(x.reason == "test");
            }
            _ => panic!("Did not receive close frame"),
        }
    }

    #[tokio::test]
    async fn test_send_message() {
        let state = SignalServerState::<MockDB, MockSocket>::new();
        let (mut client, sender, mut receiver, mreceiver) =
            create_connection("127.0.0.1:4042", state).await;
        let env = make_envelope();
        client.send_message(env.clone()).await;

        assert!(!receiver.is_empty());

        let msg = match receiver.recv().await {
            Some(Message::Binary(x)) => WebSocketMessage::decode(Bytes::from(x))
                .expect("unexpected error in decode websocket message"),
            _ => panic!("Did not receive close frame"),
        };

        assert!(msg.request.is_some());
        assert!(!client.pending_requests.is_empty());
        let req = msg.request.unwrap();

        assert!(req.verb.unwrap() == "PUT");
        assert!(req.path.unwrap() == "/api/v1/message");
        assert!(req.headers.len() == 2);
        assert!(req.headers[0] == "X-Signal-Key: false");
        assert!(req.headers[1].starts_with("X-Signal-Timestamp:"));
        assert!(req.body.unwrap() == env.encode_to_vec());
    }

    #[tokio::test]
    async fn test_on_receive_request() {
        let state = SignalServerState::<MockDB, MockSocket>::new();
        let (mut client, sender, receiver, mreceiver) =
            create_connection("127.0.0.1:4042", state).await;
        let msg = r#"
        {
            "messages":[
                {
                    "type": 1,
                    "destinationDeviceId": 3,
                    "destinationRegistrationId": 22,
                    "content": "aGVsbG8="
                }
            ],
            "online": false,
            "urgent": true,
            "timestamp": 1730217386
        }
        "#
        .as_bytes()
        .to_vec();

        client
            .on_receive(create_request(
                1,
                "PUT",
                &format!("/v1/messages/{}", client.protocol_address().name()),
                vec![],
                Some(msg),
            ))
            .await
            .unwrap();
    }

    #[tokio::test]
    async fn test_on_receive_response() {
        let state = SignalServerState::<MockDB, MockSocket>::new();
        let (mut client, sender, receiver, mreceiver) =
            create_connection("127.0.0.1:4042", state).await;
        client
            .on_receive(create_response(1, StatusCode::OK, vec![], None).unwrap())
            .await
            .unwrap();
    }
    #[tokio::test]
    async fn test_alice_sends_msg_to_bob() {
        let mut state =
            SignalServerState::<PostgresDatabase, MockSocket>::connect("DATABASE_URL_TEST").await;
        let (alice, alice_sender, mut alice_receiver, alice_mreceiver) =
            create_connection("127.0.0.1:4042", state.clone()).await;
        let (bob, bob_sender, mut bob_receiver, bob_mreceiver) =
            create_connection("127.0.0.1:4042", state.clone()).await;

        match &alice.identity {
            UserIdentity::ProtocolAddress(protocol_address) => todo!(),
            UserIdentity::AuthenticatedDevice(authenticated_device) => state
                .db
                .add_account(authenticated_device.account())
                .await
                .unwrap(),
        }
        let UserIdentity::AuthenticatedDevice(auth_device) = &bob.identity else {
            unreachable!("Create connection should make an auth device");
        };
        state.db.add_account(auth_device.account()).await.unwrap();
        let reg_id = auth_device.device().registration_id();

        let alice_address = alice.protocol_address();
        let bob_address = bob.protocol_address();

        state.websocket_manager.insert(alice, alice_mreceiver).await;
        state.websocket_manager.insert(bob, bob_mreceiver).await;
        let ws_alice = state.websocket_manager.get(&alice_address).await.unwrap();
        let ws_bob = state.websocket_manager.get(&bob_address).await.unwrap();
        state
            .message_manager
            .add_message_availability_listener(&alice_address, ws_alice)
            .await;
        state
            .message_manager
            .add_message_availability_listener(&bob_address, ws_bob.clone())
            .await;

        let sending_msg = format!(
            r#"
        {{
            "messages":[
                {{
                    "type": 1,
                    "destinationDeviceId": {},
                    "destinationRegistrationId": {},
                    "content": "aGVsbG8="
                }}
            ],
            "online": false,
            "urgent": true,
            "timestamp": 1730217386
        }}
        "#,
            bob_address.device_id(),
            reg_id,
        )
        .as_bytes()
        .to_vec();

        alice_sender
            .send(Ok(Message::Binary(
                create_request(
                    0,
                    "PUT",
                    &format!("/v1/messages/{}", bob_address.name()),
                    vec![],
                    Some(sending_msg),
                )
                .encode_to_vec(),
            )))
            .await
            .unwrap();

        sleep(Duration::from_millis(100));

        assert!(ws_bob.lock().await.is_active());
        let alice_response =
            tokio::time::timeout(Duration::from_millis(100), alice_receiver.recv())
                .await
                .expect("Alice did not receive in time");
        let Some(Message::Binary(alice_binary)) = alice_response else {
            panic!("Expected Binary");
        };

        let alice_response = WebSocketMessage::decode(Bytes::from(alice_binary))
            .unwrap()
            .response;

        assert_eq!(alice_response.unwrap().status.unwrap(), 200);

        let res = tokio::time::timeout(Duration::from_millis(100), bob_receiver.recv())
            .await
            .expect("Bob did not recieve message");

        state
            .db
            .delete_account(
                &Aci::parse_from_service_id_string(alice_address.name())
                    .unwrap()
                    .into(),
            )
            .await
            .unwrap();
        state
            .db
            .delete_account(
                &Aci::parse_from_service_id_string(bob_address.name())
                    .unwrap()
                    .into(),
            )
            .await
            .unwrap();

        let message = match res {
            Some(Message::Binary(msg)) => WebSocketMessage::decode(Bytes::from(msg)).unwrap(),
            _ => panic!("Expected binary message"),
        };

        assert_eq!(
            BASE64_STANDARD.encode(
                Envelope::decode(Bytes::from(message.request.unwrap().body.unwrap()))
                    .unwrap()
                    .content
                    .unwrap()
            ),
            "aGVsbG8="
        );
    }

    // this is more of a integration test and should maybe be somewhere else
    #[tokio::test]
    async fn test_handle_new_messages_available() {
        let mut state = SignalServerState::<MockDB, MockSocket>::new();
        let (ws, sender, mut receiver, mreceiver) =
            create_connection("127.0.0.1:4043", state.clone()).await;
        let address = ws.protocol_address();
        let mut mgr = state.websocket_manager.clone();
        mgr.insert(ws, mreceiver).await;
        let listener = mgr.get(&address).await.unwrap();
        let mut env = make_envelope();

        state
            .message_manager
            .add_message_availability_listener(&address, listener)
            .await;
        state.message_manager.insert(&address, &mut env).await;
        assert_eq!(
            state
                .message_manager
                .get_messages_for_device(&address, true)
                .await
                .unwrap()
                .len(),
            1
        );

        let msg = match receiver.recv().await {
            Some(Message::Binary(x)) => {
                WebSocketMessage::decode(Bytes::from(x)).expect("Did not unwrap ws message")
            }
            _ => panic!("Did not receive anything"),
        };

        let queue = match receiver.recv().await {
            Some(Message::Binary(x)) => {
                WebSocketMessage::decode(Bytes::from(x)).expect("Did not unwrap ws message (queue)")
            }
            _ => panic!("Did not receive anything"),
        };

        teardown(
            &state.message_cache.test_key,
            state.message_cache.get_connection().await.unwrap(),
        )
        .await;

        assert!(msg.request.is_some());
        assert!(queue.request.is_some());

        let req = msg.request.unwrap();
        let queue_req = queue.request.unwrap();

        assert!(queue_req.path.unwrap() == "/api/v1/queue/empty");
        assert!(req.verb.unwrap() == "PUT");
        assert!(req.path.unwrap() == "/api/v1/message");
        assert!(req.headers.len() == 2);
        assert!(req.headers[0] == "X-Signal-Key: false");
        assert!(req.headers[1].starts_with("X-Signal-Timestamp:"));
        assert!(req.body.unwrap() == env.encode_to_vec());
    }

    #[tokio::test]
    async fn test_keepalive_for_present_device() {
        let mut state = SignalServerState::<MockDB, MockSocket>::new();
        let (mut client, sender, mut receiver, mut mreceiver) =
            create_connection("127.0.0.1:4042", state.clone()).await;

        let websocket = Arc::new(tokio::sync::Mutex::new(client));

        state.clone().client_presence_manager.set_present(
            &(websocket.lock().await.protocol_address()),
            websocket.clone(),
        );
        websocket
            .lock()
            .await
            .on_receive(create_request(1, "PUT", "/v1/keepalive", vec![], None))
            .await
            .unwrap();

        let message_response = receiver.recv().await.unwrap();
        let message = WebSocketMessage::decode(message_response.into_data().as_slice()).unwrap();
        let response = message.response.unwrap();

        assert_eq!(message.r#type.unwrap(), 2);
        assert_eq!(response.status.unwrap(), 200);
        assert_eq!(response.message.unwrap(), "OK");
    }

    #[tokio::test]
    async fn test_keepalive_for_unpresent_device() {
        let mut state = SignalServerState::<MockDB, MockSocket>::new();
        let (mut client, sender, mut receiver, mut mreceiver) =
            create_connection("127.0.0.1:4042", state.clone()).await;

        state
            .clone()
            .client_presence_manager
            .disconnect_presence_in_test(&client.protocol_address());

        client
            .on_receive(create_request(1, "PUT", "/v1/keepalive", vec![], None))
            .await
            .unwrap();

        let message_response = receiver.recv().await.unwrap();
        let message = WebSocketMessage::decode(message_response.into_data().as_slice()).unwrap();
        let response = message.response.unwrap();

        println!(
            "Is locally present: {}",
            state
                .client_presence_manager
                .is_locally_present(&client.protocol_address())
        );
        println!(
            "Status: {}, Message: {}",
            response.status.unwrap(),
            response.message.unwrap()
        );

        assert_eq!(message.r#type.unwrap(), 2);
        // assert_eq!(response.status.unwrap(), 500);
    }
}<|MERGE_RESOLUTION|>--- conflicted
+++ resolved
@@ -378,10 +378,7 @@
     use futures_util::{stream::SplitStream, StreamExt};
     use libsignal_core::Aci;
     use prost::{bytes::Bytes, Message as PMessage};
-<<<<<<< HEAD
-=======
-
->>>>>>> 8836a0ec
+
     use std::time::Duration;
     use std::{net::SocketAddr, str::FromStr, sync::Arc};
     use tokio::sync::mpsc::{Receiver, Sender};
