--- conflicted
+++ resolved
@@ -21,30 +21,8 @@
     web_socket_message, Envelope, WebSocketMessage, WebSocketRequestMessage,
     WebSocketResponseMessage,
 };
-<<<<<<< HEAD
-use core::panic;
-use futures_util::io::Close;
-use futures_util::stream::SplitSink;
-use futures_util::{SinkExt, StreamExt};
-use libsignal_core::{DeviceId, ProtocolAddress, ServiceId, ServiceIdKind};
-use std::collections::HashSet;
-use std::fmt::Debug;
-use std::net::SocketAddr;
-use std::time::SystemTimeError;
-use std::{collections::HashMap, sync::Arc};
-use tokio::sync::Mutex;
-
-use crate::account::AuthenticatedDevice;
-use crate::database::SignalDatabase;
-use crate::managers::client_presence_manager::DisplacedPresenceListener;
-use crate::managers::state::SignalServerState;
-use crate::message_cache::MessageAvailabilityListener;
-use crate::server::{handle_keepalive, handle_put_messages};
-
-=======
 use futures_util::{stream::SplitSink, SinkExt, StreamExt};
 use libsignal_core::{ProtocolAddress, ServiceId, ServiceIdKind};
->>>>>>> b74b5bf7
 use prost::{bytes::Bytes, Message as PMessage};
 use std::{
     collections::{HashMap, HashSet},
@@ -608,7 +586,7 @@
             .await;
 
         let sending_msg = format!(
-            r#" 
+            r#"
         {{
             "messages":[
                 {{
