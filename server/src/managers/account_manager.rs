--- conflicted
+++ resolved
@@ -1,15 +1,3 @@
-<<<<<<< HEAD
-use anyhow::Result;
-use common::web_api::AccountAttributes;
-use libsignal_core::ServiceId;
-use libsignal_protocol::IdentityKey;
-use sqlx::database;
-
-use crate::{
-    account::{Account, Device},
-    database::SignalDatabase,
-};
-=======
 use crate::{
     account::{Account, Device},
     database::SignalDatabase,
@@ -22,8 +10,6 @@
 use libsignal_protocol::IdentityKey;
 use sqlx::database;
 use uuid::Uuid;
->>>>>>> a763cff4
-
 #[derive(Debug, Clone)]
 pub struct AccountManager {}
 
@@ -75,10 +61,6 @@
         db.update_account_aci(service_id, new_aci).await
     }
 
-<<<<<<< HEAD
-    pub async fn get_account(&self, service_id: &ServiceId) -> Result<Account> {
-        self.database.get_account(service_id).await
-=======
     pub async fn update_account_pni<T: SignalDatabase>(
         &self,
         db: &T,
@@ -94,7 +76,6 @@
         service_id: &ServiceId,
     ) -> Result<()> {
         db.delete_account(service_id).await
->>>>>>> a763cff4
     }
 
     pub async fn add_device<T: SignalDatabase>(
