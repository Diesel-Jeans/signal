use crate::{
    account::{Account, Device},
    database::SignalDatabase,
    error::ApiError,
};
use anyhow::Result;
use common::web_api::{AccountAttributes, DevicePreKeyBundle};
use hyper::StatusCode;
use libsignal_core::{Aci, Pni, ProtocolAddress, ServiceId};
use libsignal_protocol::IdentityKey;
use uuid::Uuid;

#[derive(Default, Debug, Clone)]
pub struct AccountManager<T>
where
    T: SignalDatabase,
{
    db: T,
}

impl<T> AccountManager<T>
where
    T: SignalDatabase,
{
    pub fn new(db: T) -> Self {
        Self { db }
    }
    pub async fn create_account(
        &self,
        phone_number: String,
        aci_identity_key: IdentityKey,
        pni_identity_key: IdentityKey,
        primary_device: Device,
    ) -> Result<Account, ApiError> {
        let account = Account::new(
<<<<<<< HEAD
            Pni::from(Uuid::new_v4()),
            aci_identity_key,
            pni_identity_key,
            primary_device,
=======
            primary_device,
            Pni::from(Uuid::new_v4()),
            aci_identity_key,
            pni_identity_key,
>>>>>>> 92afa345
            phone_number,
        );
        self.db.add_account(&account).await.map_err(|err| {
            let mut out_err = ApiError {
                status_code: StatusCode::INTERNAL_SERVER_ERROR,
                body: "Could not create account".to_owned(),
            };
            if let Some(sqlx::Error::Database(database_err)) = err.downcast_ref() {
                if (database_err.as_ref()).constraint() == Some("phone_number") {
                    out_err.status_code = StatusCode::BAD_REQUEST;
                    out_err.body += ", phone number already in use";
                }
            };
            out_err
        })?;
        Ok(account)
    }

    pub async fn get_account(&self, service_id: &ServiceId) -> Result<Account> {
        self.db.get_account(service_id).await
    }

    pub async fn update_account_aci(&self, service_id: &ServiceId, new_aci: Aci) -> Result<()> {
        self.db.update_account_aci(service_id, new_aci).await
    }

    pub async fn update_account_pni(&self, service_id: &ServiceId, new_pni: Pni) -> Result<()> {
        self.db.update_account_pni(service_id, new_pni).await
    }

    pub async fn delete_account(&self, service_id: &ServiceId) -> Result<()> {
        self.db.delete_account(service_id).await
    }

    pub async fn add_device(&self, service_id: &ServiceId, device: &Device) -> Result<()> {
        self.db.add_device(service_id, device).await
    }

    pub async fn get_all_devices(&self, service_id: &ServiceId) -> Result<Vec<Device>> {
        self.db.get_all_devices(service_id).await
    }
    pub async fn get_device(&self, address: &ProtocolAddress) -> Result<Device> {
        self.db.get_device(address).await
    }
    pub async fn delete_device(&self, address: &ProtocolAddress) -> Result<()> {
        self.db.delete_device(address).await
    }

    pub async fn store_key_bundle(
        &self,
        data: &DevicePreKeyBundle,
        address: &ProtocolAddress,
    ) -> Result<()> {
        self.db.store_key_bundle(data, address).await
    }
}<|MERGE_RESOLUTION|>--- conflicted
+++ resolved
@@ -33,17 +33,10 @@
         primary_device: Device,
     ) -> Result<Account, ApiError> {
         let account = Account::new(
-<<<<<<< HEAD
             Pni::from(Uuid::new_v4()),
             aci_identity_key,
             pni_identity_key,
             primary_device,
-=======
-            primary_device,
-            Pni::from(Uuid::new_v4()),
-            aci_identity_key,
-            pni_identity_key,
->>>>>>> 92afa345
             phone_number,
         );
         self.db.add_account(&account).await.map_err(|err| {
