--- conflicted
+++ resolved
@@ -293,12 +293,6 @@
 
 #[cfg(test)]
 mod key_manager_tests {
-<<<<<<< HEAD
-    use account::{Account, Device};
-    use common::web_api::AccountAttributes;
-    use libsignal_core::{Aci, Pni};
-    use libsignal_protocol::{IdentityKey, KeyPair, PublicKey};
-=======
     use super::*;
     use crate::test_utils::{database::*, user::*};
     use crate::{
@@ -310,26 +304,16 @@
     use base64::prelude::BASE64_STANDARD;
     use base64::Engine as _;
     use libsignal_protocol::{IdentityKey, KeyPair};
->>>>>>> 92afa345
     use rand::rngs::OsRng;
     use sha2::{Digest, Sha256};
 
     pub fn new_account_from_identity_key(identity_key: IdentityKey) -> Account {
         Account::new(
-<<<<<<< HEAD
-            Pni::from(Uuid::new_v4()),
+            new_pni(),
             identity_key,
             identity_key,
             new_device(),
-            Uuid::new_v4().into(),
-=======
-            new_device(),
-            new_pni(),
-            identity_key,
-            identity_key,
             new_uuid().into(),
-            new_account_attributes(),
->>>>>>> 92afa345
         )
     }
 
