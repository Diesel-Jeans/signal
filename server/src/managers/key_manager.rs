<<<<<<< HEAD
=======
use crate::{
    account::{self, AuthenticatedDevice},
    database::SignalDatabase,
    error::ApiError,
};
>>>>>>> be2b9b15
use anyhow::Result;
use axum::http::StatusCode;
use common::{
    pre_key,
    web_api::{
        DevicePreKeyBundle, PreKeyResponse, PreKeyResponseItem, SetKeyRequest, UploadPreKey,
        UploadSignedPreKey,
    },
};
use libsignal_core::{DeviceId, ProtocolAddress, ServiceId, ServiceIdKind};
use sha2::{Digest, Sha256};

use crate::{database::SignalDatabase, error::ApiError};

#[derive(Debug, Clone, Default)]
pub struct KeyManager {}

impl KeyManager {
    pub fn new() -> Self {
        Self {}
    }
    pub async fn handle_put_keys<S: SignalDatabase>(
        &self,
        database: &S,
        checked_device: &AuthenticatedDevice,
        bundle: SetKeyRequest,
        kind: ServiceIdKind,
    ) -> Result<(), ApiError> {
        let identity_key = match kind {
            ServiceIdKind::Aci => checked_device.account().aci_identity_key(),
            ServiceIdKind::Pni => checked_device.account().pni_identity_key(),
        };

        let address = checked_device.get_protocol_address(kind);

        if let Some(prekeys) = bundle.pre_key {
            database
                .store_one_time_ec_pre_keys(prekeys, &address)
                .await
                .map_err(|_| ApiError {
                    status_code: StatusCode::INTERNAL_SERVER_ERROR,
                    message: "Database fault".into(),
                });
        }

        if let Some(ref prekey) = bundle.signed_pre_key {
            if !identity_key
                .public_key()
                .verify_signature(&prekey.public_key, &prekey.signature)
                .unwrap()
            {
                return Err(ApiError {
                    status_code: StatusCode::BAD_REQUEST,
                    message: "Could not verify signature for signed prekey".into(),
                });
            }

            database
                .store_signed_pre_key(prekey, &address)
                .await
                .map_err(|_| ApiError {
                    status_code: StatusCode::INTERNAL_SERVER_ERROR,
                    message: "Database fault".into(),
                });
        }

        if let Some(prekeys) = bundle.pq_pre_key {
            for prekey in prekeys.iter() {
                if !identity_key
                    .public_key()
                    .verify_signature(&prekey.public_key, &prekey.signature)
                    .unwrap()
                {
                    return Err(ApiError {
                        status_code: StatusCode::BAD_REQUEST,
                        // Important not to tell end user that this is not the last resort key
                        message: "Could not verify signature for kem prekey".into(),
                    });
                }
            }

            database
                .store_one_time_pq_pre_keys(prekeys, &address)
                .await
                .map_err(|_| ApiError {
                    status_code: StatusCode::INTERNAL_SERVER_ERROR,
                    message: "Database fault".into(),
                });
        }

        if let Some(ref prekey) = bundle.pq_last_resort_pre_key {
            if !identity_key
                .public_key()
                .verify_signature(&prekey.public_key, &prekey.signature)
                .unwrap()
            {
                return Err(ApiError {
                    status_code: StatusCode::BAD_REQUEST,
                    // Important not to tell the end user that this is the last resort kem key
                    message: "Could not verify signature for signed prekey".into(),
                });
            }
            database
                .store_pq_signed_pre_key(prekey, &address)
                .await
                .map_err(|_| ApiError {
                    status_code: StatusCode::INTERNAL_SERVER_ERROR,
                    message: "Database fault".into(),
                });
        }

        Ok(())
    }

    pub async fn handle_get_keys<S: SignalDatabase>(
        &self,
        database: &S,
        auth_device: &AuthenticatedDevice,
        target_service_id: ServiceId,
        target_device_id: Option<DeviceId>,
    ) -> Result<PreKeyResponse, ApiError> {
        async fn get_key<S: SignalDatabase>(
            database: &S,
            service_id: &ServiceId,
            address: &ProtocolAddress,
            registration_id: u32,
            device_id: u32,
        ) -> Result<PreKeyResponseItem, ApiError> {
            let bundle = database
                .get_key_bundle(address)
                .await
                .map_err(|_| ApiError {
                    status_code: StatusCode::INTERNAL_SERVER_ERROR,
                    message: "Could not fetch user key bundle".into(),
                })?;

            let (pq_pre_key, signed_pre_key) = match service_id {
                ServiceId::Aci(_) => (bundle.aci_pq_pre_key, bundle.aci_signed_pre_key),
                ServiceId::Pni(_) => (bundle.pni_pq_pre_key, bundle.pni_signed_pre_key),
            };

            let prekey = database
                .get_one_time_ec_pre_key(address)
                .await
                .map_err(|_| ApiError {
                    status_code: StatusCode::INTERNAL_SERVER_ERROR,
                    message: "Could not fetch user pre key".into(),
                })?;

            Ok(PreKeyResponseItem::new(
                address.device_id(),
                registration_id,
                prekey,
                pq_pre_key,
                signed_pre_key,
            ))
        }

        let target_account = database
            .get_account(&target_service_id)
            .await
            .map_err(|_| ApiError {
                status_code: StatusCode::BAD_REQUEST,
                message: format!(
                    "Could not find account for service id: {}",
                    target_service_id.service_id_string()
                ),
            })?;

        let devices = match target_device_id {
            None => database
                .get_all_devices(&target_service_id)
                .await
                .map_err(|_| ApiError {
                    status_code: StatusCode::INTERNAL_SERVER_ERROR,
                    message: "Could not get all targets devices".into(),
                })?,
            Some(device_id) => {
                vec![database
                    .get_device(&target_service_id, device_id.into())
                    .await
                    .map_err(|_| ApiError {
                        status_code: StatusCode::BAD_REQUEST,
                        message: format!("Device id does not exist: {}", device_id),
                    })?]
            }
        };

        let device_addresses = devices.iter().map(|device| {
            ProtocolAddress::new(target_service_id.service_id_string(), device.device_id())
        });

        let keys = Vec::new();
        for (device, ref address) in devices.iter().zip(device_addresses.into_iter()) {
            get_key(
                database,
                &target_service_id,
                address,
                device.registration_id(),
                device.device_id().into(),
            )
            .await?;
        }

        Ok(PreKeyResponse::new(
            match target_service_id {
                ServiceId::Aci(_) => target_account.aci_identity_key(),
                ServiceId::Pni(_) => target_account.pni_identity_key(),
            },
            keys,
        ))
    }

    // The Signal endpoint /v2/keys/check says that a u64 id is needed, however their ids, such as
    // KyperPreKeyID only supports u32. Here only a u32 is used and therefore only a 4 byte size
    // instead of the sugested u64.
    pub async fn handle_post_keycheck<S: SignalDatabase>(
        &self,
        database: &S,
        auth_device: &AuthenticatedDevice,
        kind: ServiceIdKind, // In Signal this is called IdentityType
        usr_digest: [u8; 32],
    ) -> Result<bool, ApiError> {
        let service_id = match kind {
            ServiceIdKind::Aci => auth_device.account().aci().into(),
            ServiceIdKind::Pni => auth_device.account().pni().into(),
        };
        let address = auth_device.get_protocol_address(kind);
        let bundle = database
            .get_key_bundle(&address)
            .await
            .map_err(|_| ApiError {
                status_code: StatusCode::INTERNAL_SERVER_ERROR,
                message: "Could not fetch user key bundle".into(),
            })?;

        let mut digest = Sha256::new();
        match service_id {
            ServiceId::Aci(_) => {
                digest.update(
                    auth_device
                        .account()
                        .aci_identity_key()
                        .public_key()
                        .public_key_bytes()
                        .map_err(|_| ApiError {
                            status_code: StatusCode::INTERNAL_SERVER_ERROR,
                            message: "Could not convert key to bytes".into(),
                        })?,
                );
                digest.update(bundle.aci_signed_pre_key.key_id.to_be_bytes());
                digest.update(&bundle.aci_signed_pre_key.public_key);
                digest.update(bundle.aci_pq_pre_key.key_id.to_be_bytes());
                digest.update(&bundle.aci_pq_pre_key.public_key);
            }
            ServiceId::Pni(_) => {
                digest.update(
                    auth_device
                        .account()
                        .pni_identity_key()
                        .public_key()
                        .public_key_bytes()
                        .map_err(|_| ApiError {
                            status_code: StatusCode::INTERNAL_SERVER_ERROR,
                            message: "Could not convert key to bytes".into(),
                        })?,
                );
                digest.update(bundle.pni_signed_pre_key.key_id.to_be_bytes());
                digest.update(&bundle.pni_signed_pre_key.public_key);
                digest.update(bundle.pni_pq_pre_key.key_id.to_be_bytes());
                digest.update(&bundle.pni_pq_pre_key.public_key);
            }
        }

        let server_digest: [u8; 32] = digest.finalize().into();

        Ok(server_digest == usr_digest)
    }

    pub async fn get_one_time_pre_key_count<T: SignalDatabase>(
        &self,
        db: &T,
        service_id: &ServiceId,
    ) -> Result<(u32, u32)> {
        Ok((
            db.get_one_time_ec_pre_key_count(service_id).await?,
            db.get_one_time_pq_pre_key_count(service_id).await?,
        ))
    }
}<|MERGE_RESOLUTION|>--- conflicted
+++ resolved
@@ -1,11 +1,8 @@
-<<<<<<< HEAD
-=======
 use crate::{
     account::{self, AuthenticatedDevice},
     database::SignalDatabase,
     error::ApiError,
 };
->>>>>>> be2b9b15
 use anyhow::Result;
 use axum::http::StatusCode;
 use common::{
@@ -17,8 +14,6 @@
 };
 use libsignal_core::{DeviceId, ProtocolAddress, ServiceId, ServiceIdKind};
 use sha2::{Digest, Sha256};
-
-use crate::{database::SignalDatabase, error::ApiError};
 
 #[derive(Debug, Clone, Default)]
 pub struct KeyManager {}
