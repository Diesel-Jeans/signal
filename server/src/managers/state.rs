use std::fmt::Debug;

use super::websocket::{connection::WebSocketConnection, wsstream::WSStream};
#[cfg(test)]
use crate::test_utils::websocket::{MockDB, MockSocket};
use crate::{
    account::{Account, AuthenticatedDevice, Device},
    database::SignalDatabase,
    error::ApiError,
    message_cache::MessageCache,
    postgres::PostgresDatabase,
};
use anyhow::{Ok, Result};
use common::web_api::{
    AccountAttributes, DevicePreKeyBundle, PreKeyResponse, SetKeyRequest, UploadPreKey,
    UploadSignedPreKey,
};
use libsignal_core::{Aci, DeviceId, Pni, ProtocolAddress, ServiceId, ServiceIdKind};
use libsignal_protocol::IdentityKey;

use super::{
    account_manager::AccountManager, key_manager::KeyManager, messages_manager::MessagesManager,
    websocket::websocket_manager::WebSocketManager,
};
use axum::extract::ws::WebSocket;

#[derive(Debug)]
pub struct SignalServerState<T, U>
where
    T: SignalDatabase,
    U: WSStream + Debug,
{
    pub db: T,
    pub websocket_manager: WebSocketManager<U, T>,
    pub account_manager: AccountManager<T>,
    pub key_manager: KeyManager<T>,
    pub message_manager: MessagesManager<T, WebSocketConnection<U, T>>,
    pub message_cache: MessageCache<WebSocketConnection<U, T>>,
}

impl<T, U> Clone for SignalServerState<T, U>
where
    T: SignalDatabase + Clone,
    U: WSStream + Debug,
{
    fn clone(&self) -> Self {
        Self {
            db: self.db.clone(),
            websocket_manager: self.websocket_manager.clone(),
            account_manager: self.account_manager.clone(),
            key_manager: self.key_manager.clone(),
            message_manager: self.message_manager.clone(),
            message_cache: self.message_cache.clone(),
        }
    }
}

impl SignalServerState<PostgresDatabase, WebSocket> {
    pub async fn new() -> Self {
        let db = PostgresDatabase::connect("DATABASE_URL".to_string()).await;
        let cache = MessageCache::connect();
        Self {
            db: db.clone(),
            websocket_manager: WebSocketManager::new(),
            account_manager: AccountManager::new(db.clone()),
            key_manager: KeyManager::new(db.clone()),
            message_manager: MessagesManager::new(db, cache.clone()),
            message_cache: cache,
        }
    }
}

#[cfg(test)]
impl Default for SignalServerState<MockDB, MockSocket> {
    fn default() -> Self {
        Self::new()
    }
}

#[cfg(test)]
impl SignalServerState<MockDB, MockSocket> {
    pub fn new() -> Self {
        let db = MockDB {};
        let cache = MessageCache::connect();

        Self {
            db: db.clone(),
            websocket_manager: WebSocketManager::new(),
            account_manager: AccountManager::new(db.clone()),
            key_manager: KeyManager::new(db.clone()),
            message_manager: MessagesManager::new(db, cache.clone()),
            message_cache: cache,
        }
    }
<<<<<<< HEAD
=======
}

impl<U: WSStream + Debug> SignalServerState<PostgresDatabase, U> {
    pub async fn new() -> Self {
        SignalServerState::connect("DATABASE_URL").await
    }

    pub async fn connect(connection_str: &str) -> Self {
        let db = PostgresDatabase::connect(connection_str.to_string()).await;
        let cache = MessageCache::connect();
        Self {
            db: db.clone(),
            websocket_manager: WebSocketManager::new(),
            account_manager: AccountManager::new(),
            key_manager: KeyManager::new(),
            message_manager: MessagesManager::new(db, cache.clone()),
            message_cache: cache,
        }
    }
}

impl<T: SignalDatabase, U: WSStream + Debug> SignalServerState<T, U> {
    pub async fn create_account(
        &self,
        phone_number: String,
        account_attributes: AccountAttributes,
        aci_identity_key: IdentityKey,
        pni_identity_key: IdentityKey,
        primary_device: Device,
        key_bundle: DevicePreKeyBundle,
    ) -> Result<Account> {
        let device_id = primary_device.device_id();
        let account = self
            .account_manager
            .create_account(
                &self.db,
                phone_number,
                account_attributes,
                aci_identity_key,
                pni_identity_key,
                primary_device,
            )
            .await?;

        self.store_key_bundle(
            &key_bundle,
            &ProtocolAddress::new(account.pni().service_id_string(), device_id),
        )
        .await?;

        Ok(account)
    }

    pub async fn get_account(&self, service_id: &ServiceId) -> Result<Account> {
        self.account_manager.get_account(&self.db, service_id).await
    }

    pub async fn update_account_aci(&self, service_id: &ServiceId, new_aci: Aci) -> Result<()> {
        self.account_manager
            .update_account_aci(&self.db, service_id, new_aci)
            .await
    }

    pub async fn update_account_pni(&self, service_id: &ServiceId, new_pni: Pni) -> Result<()> {
        self.account_manager
            .update_account_pni(&self.db, service_id, new_pni)
            .await
    }

    pub async fn delete_account(&self, service_id: &ServiceId) -> Result<()> {
        self.account_manager
            .delete_account(&self.db, service_id)
            .await
    }

    pub async fn add_device(&self, service_id: &ServiceId, device: &Device) -> Result<()> {
        self.account_manager
            .add_device(&self.db, service_id, device)
            .await
    }

    pub async fn get_all_devices(&self, service_id: &ServiceId) -> Result<Vec<Device>> {
        self.account_manager
            .get_all_devices(&self.db, service_id)
            .await
    }

    pub async fn get_device(&self, service_id: &ServiceId, device_id: u32) -> Result<Device> {
        self.account_manager
            .get_device(&self.db, service_id, device_id)
            .await
    }

    pub async fn delete_device(&self, service_id: &ServiceId, device_id: u32) -> Result<()> {
        self.account_manager
            .delete_device(&self.db, service_id, device_id)
            .await
    }

    pub async fn handle_put_keys(
        &self,
        auth_device: &AuthenticatedDevice,
        bundle: SetKeyRequest,
        kind: ServiceIdKind,
    ) -> Result<(), ApiError> {
        self.key_manager
            .handle_put_keys(&self.db, auth_device, bundle, kind)
            .await
    }

    /// * `target_device_id` - device_id must be either a [Some<DeviceId>] or [None] for all devices
    pub async fn handle_get_keys<S: SignalDatabase>(
        &self,
        auth_device: &AuthenticatedDevice,
        target_service_id: ServiceId,
        target_device_id: Option<DeviceId>,
    ) -> Result<PreKeyResponse, ApiError> {
        self.key_manager
            .handle_get_keys(&self.db, auth_device, target_service_id, target_device_id)
            .await
    }

    pub async fn handle_post_keycheck<S: SignalDatabase>(
        &self,
        service_id: &ServiceId,
        auth_device: &AuthenticatedDevice,
        kind: ServiceIdKind,
        usr_digest: [u8; 32],
    ) -> Result<bool, ApiError> {
        self.key_manager
            .handle_post_keycheck(&self.db, auth_device, kind, usr_digest)
            .await
    }

    pub async fn store_key_bundle(
        &self,
        data: &DevicePreKeyBundle,
        address: &ProtocolAddress,
    ) -> Result<()> {
        self.account_manager
            .store_key_bundle(&self.db, data, address)
            .await
    }

    pub async fn get_one_time_pre_key_count(&self, service_id: &ServiceId) -> Result<(u32, u32)> {
        self.key_manager
            .get_one_time_pre_key_count(&self.db, service_id)
            .await
    }
>>>>>>> 19da0078
}<|MERGE_RESOLUTION|>--- conflicted
+++ resolved
@@ -55,9 +55,16 @@
     }
 }
 
-impl SignalServerState<PostgresDatabase, WebSocket> {
+impl<U> SignalServerState<PostgresDatabase, U>
+where
+    U: WSStream + Debug,
+{
     pub async fn new() -> Self {
-        let db = PostgresDatabase::connect("DATABASE_URL".to_string()).await;
+        SignalServerState::connect("DATABASE_URL").await
+    }
+
+    pub async fn connect(connection_str: &str) -> Self {
+        let db = PostgresDatabase::connect(connection_str.to_string()).await;
         let cache = MessageCache::connect();
         Self {
             db: db.clone(),
@@ -92,156 +99,4 @@
             message_cache: cache,
         }
     }
-<<<<<<< HEAD
-=======
-}
-
-impl<U: WSStream + Debug> SignalServerState<PostgresDatabase, U> {
-    pub async fn new() -> Self {
-        SignalServerState::connect("DATABASE_URL").await
-    }
-
-    pub async fn connect(connection_str: &str) -> Self {
-        let db = PostgresDatabase::connect(connection_str.to_string()).await;
-        let cache = MessageCache::connect();
-        Self {
-            db: db.clone(),
-            websocket_manager: WebSocketManager::new(),
-            account_manager: AccountManager::new(),
-            key_manager: KeyManager::new(),
-            message_manager: MessagesManager::new(db, cache.clone()),
-            message_cache: cache,
-        }
-    }
-}
-
-impl<T: SignalDatabase, U: WSStream + Debug> SignalServerState<T, U> {
-    pub async fn create_account(
-        &self,
-        phone_number: String,
-        account_attributes: AccountAttributes,
-        aci_identity_key: IdentityKey,
-        pni_identity_key: IdentityKey,
-        primary_device: Device,
-        key_bundle: DevicePreKeyBundle,
-    ) -> Result<Account> {
-        let device_id = primary_device.device_id();
-        let account = self
-            .account_manager
-            .create_account(
-                &self.db,
-                phone_number,
-                account_attributes,
-                aci_identity_key,
-                pni_identity_key,
-                primary_device,
-            )
-            .await?;
-
-        self.store_key_bundle(
-            &key_bundle,
-            &ProtocolAddress::new(account.pni().service_id_string(), device_id),
-        )
-        .await?;
-
-        Ok(account)
-    }
-
-    pub async fn get_account(&self, service_id: &ServiceId) -> Result<Account> {
-        self.account_manager.get_account(&self.db, service_id).await
-    }
-
-    pub async fn update_account_aci(&self, service_id: &ServiceId, new_aci: Aci) -> Result<()> {
-        self.account_manager
-            .update_account_aci(&self.db, service_id, new_aci)
-            .await
-    }
-
-    pub async fn update_account_pni(&self, service_id: &ServiceId, new_pni: Pni) -> Result<()> {
-        self.account_manager
-            .update_account_pni(&self.db, service_id, new_pni)
-            .await
-    }
-
-    pub async fn delete_account(&self, service_id: &ServiceId) -> Result<()> {
-        self.account_manager
-            .delete_account(&self.db, service_id)
-            .await
-    }
-
-    pub async fn add_device(&self, service_id: &ServiceId, device: &Device) -> Result<()> {
-        self.account_manager
-            .add_device(&self.db, service_id, device)
-            .await
-    }
-
-    pub async fn get_all_devices(&self, service_id: &ServiceId) -> Result<Vec<Device>> {
-        self.account_manager
-            .get_all_devices(&self.db, service_id)
-            .await
-    }
-
-    pub async fn get_device(&self, service_id: &ServiceId, device_id: u32) -> Result<Device> {
-        self.account_manager
-            .get_device(&self.db, service_id, device_id)
-            .await
-    }
-
-    pub async fn delete_device(&self, service_id: &ServiceId, device_id: u32) -> Result<()> {
-        self.account_manager
-            .delete_device(&self.db, service_id, device_id)
-            .await
-    }
-
-    pub async fn handle_put_keys(
-        &self,
-        auth_device: &AuthenticatedDevice,
-        bundle: SetKeyRequest,
-        kind: ServiceIdKind,
-    ) -> Result<(), ApiError> {
-        self.key_manager
-            .handle_put_keys(&self.db, auth_device, bundle, kind)
-            .await
-    }
-
-    /// * `target_device_id` - device_id must be either a [Some<DeviceId>] or [None] for all devices
-    pub async fn handle_get_keys<S: SignalDatabase>(
-        &self,
-        auth_device: &AuthenticatedDevice,
-        target_service_id: ServiceId,
-        target_device_id: Option<DeviceId>,
-    ) -> Result<PreKeyResponse, ApiError> {
-        self.key_manager
-            .handle_get_keys(&self.db, auth_device, target_service_id, target_device_id)
-            .await
-    }
-
-    pub async fn handle_post_keycheck<S: SignalDatabase>(
-        &self,
-        service_id: &ServiceId,
-        auth_device: &AuthenticatedDevice,
-        kind: ServiceIdKind,
-        usr_digest: [u8; 32],
-    ) -> Result<bool, ApiError> {
-        self.key_manager
-            .handle_post_keycheck(&self.db, auth_device, kind, usr_digest)
-            .await
-    }
-
-    pub async fn store_key_bundle(
-        &self,
-        data: &DevicePreKeyBundle,
-        address: &ProtocolAddress,
-    ) -> Result<()> {
-        self.account_manager
-            .store_key_bundle(&self.db, data, address)
-            .await
-    }
-
-    pub async fn get_one_time_pre_key_count(&self, service_id: &ServiceId) -> Result<(u32, u32)> {
-        self.key_manager
-            .get_one_time_pre_key_count(&self.db, service_id)
-            .await
-    }
->>>>>>> 19da0078
 }