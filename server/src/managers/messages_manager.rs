use crate::database::SignalDatabase;
use crate::message_cache::{MessageAvailabilityListener, MessageCache};
use crate::postgres::PostgresDatabase;
use anyhow::{Ok, Result};
use common::signal_protobuf::Envelope;
use libsignal_core::ProtocolAddress;
use std::sync::Arc;
use tokio::sync::Mutex;
use uuid::Uuid;

#[derive(Debug)]
pub struct MessagesManager<T, U>
where
    T: SignalDatabase,
    U: MessageAvailabilityListener,
{
    db: T,
    message_cache: MessageCache<U>,
}

impl<T, U> Clone for MessagesManager<T, U>
where
    T: SignalDatabase + Clone,
    U: MessageAvailabilityListener,
{
    fn clone(&self) -> Self {
        Self {
            db: self.db.clone(),
            message_cache: self.message_cache.clone(),
        }
    }
}

impl<T, U> MessagesManager<T, U>
where
    T: SignalDatabase,
    U: MessageAvailabilityListener,
{
<<<<<<< HEAD
    pub fn new(message_db: T, message_cache: MessageCache<U>) -> Self {
        Self {
            message_db,
            message_cache,
        }
    }

=======
    pub fn new(db: T, message_cache: MessageCache<U>) -> Self {
        Self { db, message_cache }
    }
>>>>>>> 60ae3465
    /// Add message to cache
    pub async fn insert(&self, address: &ProtocolAddress, envelope: &mut Envelope) -> Result<u64> {
        let message_guid = Uuid::new_v4().to_string();

        Ok(self
            .message_cache
            .insert(address, envelope, &message_guid)
            .await?)
    }

    /// Check if user has persisted messages
    pub async fn may_have_persisted_messages(
        &self,
        address: &ProtocolAddress,
    ) -> Result<(bool, &str)> {
        let cache_has_messages = self.message_cache.has_messages(address).await?;
        let db_has_messages = self.has_messages(address).await?;

        let outcome = if (cache_has_messages && db_has_messages) {
            "both"
        } else if (cache_has_messages) {
            "cached"
        } else if (db_has_messages) {
            "persisted"
        } else {
            "none"
        };

        Ok((cache_has_messages || db_has_messages, outcome))
    }

    /// Get all messages for a user
    pub async fn get_messages_for_device(
        &self,
        address: &ProtocolAddress,
        cached_msg_only: bool,
    ) -> Result<Vec<Envelope>> {
        let cached_messages = self.message_cache.get_all_messages(address).await?;

        let db_messages = if !cached_msg_only {
            self.db.get_messages(address).await?
        } else {
            vec![]
        };

        Ok([cached_messages, db_messages].concat())
    }

    /// Delete messages from cache and DB
    pub async fn delete(
        &self,
        address: &ProtocolAddress,
        message_guids: Vec<String>,
    ) -> Result<Vec<Envelope>> {
        let cache_removed_messages = self.message_cache.remove(address, message_guids).await?;

        let db_removed_messages = self.db.delete_messages(address).await?;

        Ok([cache_removed_messages, db_removed_messages].concat())
    }

    /// Remove messages from cache and store in DB
    pub async fn persist_messages(
        &self,
        address: &ProtocolAddress,
        messages: Vec<Envelope>,
    ) -> Result<usize> {
        let message_guids: Vec<String> = messages
            .iter()
            .map(|m| m.server_guid().to_string())
            .collect();

        self.db.push_message_queue(address, messages).await?;

        let removed_from_cache = self.message_cache.remove(address, message_guids).await?;

        Ok(removed_from_cache.len())
    }

    pub fn add_message_availability_listener(
        &mut self,
        address: &ProtocolAddress,
        listener: Arc<Mutex<U>>,
    ) {
        self.message_cache
            .add_message_availability_listener(address, listener);
    }

    pub fn remove_message_availability_listener(&mut self, address: &ProtocolAddress) {
        self.message_cache
            .remove_message_availability_listener(address);
    }
}

impl<T, U> MessagesManager<T, U>
where
    T: SignalDatabase,
    U: MessageAvailabilityListener,
{
    async fn has_messages(&self, address: &ProtocolAddress) -> Result<bool> {
        let count = self.db.count_messages(address).await?;
        Ok(count > 0)
    }
}

#[cfg(test)]
mod message_manager_tests {
    use crate::account::{Account, Device};
    use crate::message_cache::message_cache_tests::MockWebSocketConnection;
    use crate::message_cache::MessageCache;
    use crate::postgres::PostgresDatabase;
    use anyhow::Result;
    use common::web_api::{AccountAttributes, DeviceCapabilities};
    use deadpool_redis::redis::cmd;
    use libsignal_core::{Pni, ProtocolAddress, ServiceId};
    use libsignal_protocol::{IdentityKey, PublicKey};
    use serial_test::serial;
    use uuid::Uuid;

    use super::*;

    async fn init_manager() -> Result<MessagesManager<PostgresDatabase, MockWebSocketConnection>> {
        Ok(
            MessagesManager::<PostgresDatabase, MockWebSocketConnection> {
                message_cache: MessageCache::connect(),
                db: PostgresDatabase::connect("DATABASE_URL_TEST".to_string()).await,
            },
        )
    }

    async fn teardown(msg_manager: &MessagesManager<PostgresDatabase, MockWebSocketConnection>) {
        let mut conn = msg_manager.message_cache.get_connection().await.unwrap();
        cmd("FLUSHALL").query_async::<()>(&mut conn).await.unwrap();
    }

    fn generate_random_envelope(account: &Account, message: &str) -> Envelope {
        Envelope {
            content: Some(bincode::serialize(message).unwrap()),
            ..Default::default()
        }
    }

    fn create_device(device_id: u32, name: &str) -> Device {
        let last_seen = 0;
        let created = 0;
        let auth_token = vec![0];
        let salt = String::from("salt");
        let registration_id = 0;
        return Device::new(
            device_id.into(),
            name.to_string(),
            last_seen,
            created,
            auth_token,
            salt,
            registration_id,
        );
    }

    fn create_identity_key() -> IdentityKey {
        let mut identity_key = [0u8; 33];
        identity_key[0] = 5;
        return IdentityKey::new(PublicKey::deserialize(&identity_key).unwrap());
    }

    fn create_account_attributes() -> AccountAttributes {
        return AccountAttributes {
            fetches_messages: true,
            registration_id: 0,
            pni_registration_id: 0,
            capabilities: DeviceCapabilities {
                storage: true,
                transfer: true,
                payment_activation: true,
                delete_sync: true,
                versioned_expiration_timer: true,
            },
            unidentified_access_key: Box::new([1u8, 2u8, 3u8]),
        };
    }

    fn create_account(device: Device) -> Account {
        let pni = Pni::from(Uuid::new_v4());
        let pni_identity_key = create_identity_key();
        let aci_identity_key = create_identity_key();
        let phone_number = "420-1337-69";
        let account_attr = create_account_attributes();
        return Account::new(
            pni,
            device,
            pni_identity_key,
            aci_identity_key,
            phone_number.to_string(),
            account_attr,
        );
    }

    #[tokio::test]
    #[serial]
    async fn test_may_have_cached_persisted_messages() {
        let msg_manager = init_manager().await.unwrap();

        let user_id = Uuid::new_v4().to_string();
        let device = create_device(1, &user_id);
        let device_id = device.device_id();

        let account = create_account(device);
        let account_aci = account.aci().service_id_string();

        let address = ProtocolAddress::new(account_aci, device_id);

        let mut envelope = generate_random_envelope(&account, "Hello Bob");

        // Cache
        msg_manager.insert(&address, &mut envelope).await;

        // Act
        let may_have_messages = msg_manager
            .may_have_persisted_messages(&address)
            .await
            .unwrap();

        // Teardown cache
        teardown(&msg_manager);

        assert_eq!(may_have_messages, (true, "cached"));
    }

    #[tokio::test]
    #[serial]
    async fn test_may_have_persisted_persisted_messages() {
        let msg_manager = init_manager().await.unwrap();

        let user_id = Uuid::new_v4().to_string();
        let device = create_device(1, &user_id);
        let device_id = device.device_id();

        let account = create_account(device);
        let account_aci = account.aci().service_id_string();

        let address = ProtocolAddress::new(account_aci, device_id);

        let envelope = generate_random_envelope(&account, "Hello Bob");

        // DB
        msg_manager.db.add_account(&account).await.unwrap();

        msg_manager
            .db
            .push_message_queue(&address, vec![envelope])
            .await
            .unwrap();

        // Act
        let may_have_messages = msg_manager
            .may_have_persisted_messages(&address)
            .await
            .unwrap();

        // Teardown DB
        msg_manager
            .db
            .delete_account(&ServiceId::Aci(account.aci()))
            .await
            .unwrap();

        assert_eq!(may_have_messages, (true, "persisted"));
    }

    #[tokio::test]
    #[serial]
    async fn test_may_have_both_cached_and_db_persisted_messages() {
        let msg_manager = init_manager().await.unwrap();

        let user_id = Uuid::new_v4().to_string();
        let device = create_device(1, &user_id);
        let device_id = device.device_id();

        let account = create_account(device);
        let account_aci = account.aci().service_id_string();

        let address = ProtocolAddress::new(account_aci, device_id);

        let mut envelope = generate_random_envelope(&account, "Hello Bob");

        // Cache
        msg_manager.insert(&address, &mut envelope).await;

        // DB
        msg_manager.db.add_account(&account).await.unwrap();

        msg_manager
            .db
            .push_message_queue(&address, vec![envelope])
            .await
            .unwrap();

        // Act
        let may_have_messages = msg_manager
            .may_have_persisted_messages(&address)
            .await
            .unwrap();

        // Teardown DB and cache
        msg_manager
            .db
            .delete_account(&ServiceId::Aci(account.aci()))
            .await
            .unwrap();

        teardown(&msg_manager);

        assert_eq!(may_have_messages, (true, "both"));
    }

    #[tokio::test]
    #[serial]
    async fn test_count_messages() {
        let msg_manager = init_manager().await.unwrap();

        let user_id = Uuid::new_v4().to_string();
        let device = create_device(1, &user_id);
        let device_id = device.device_id();

        let account = create_account(device);
        let account_aci = account.aci().service_id_string();

        let address = ProtocolAddress::new(account_aci, device_id);

        let envelope = generate_random_envelope(&account, "Hello Bob");

        // DB
        msg_manager.db.add_account(&account).await.unwrap();

        msg_manager
            .db
            .push_message_queue(&address, vec![envelope])
            .await
            .unwrap();

        // Act
        let count = msg_manager.db.count_messages(&address).await.unwrap();

        // Teardown DB
        msg_manager
            .db
            .delete_account(&ServiceId::Aci(account.aci()))
            .await
            .unwrap();

        assert_eq!(count, 1);
    }

    #[tokio::test]
    #[serial]
    async fn test_get_messages_for_device() {
        let msg_manager = init_manager().await.unwrap();

        let user_id = Uuid::new_v4().to_string();
        let device = create_device(0, &user_id);
        let device_id = device.device_id();

        let account = create_account(device);
        let account_aci = account.aci().service_id_string();

        let address = ProtocolAddress::new(account_aci, device_id);

        let mut envelope1 = generate_random_envelope(&account, "Hello Bob");
        let mut envelope2 = generate_random_envelope(&account, "How are you?");

        // Cache
        msg_manager.insert(&address, &mut envelope1).await;

        msg_manager.insert(&address, &mut envelope2).await;

        // DB
        msg_manager.db.add_account(&account).await.unwrap();

        msg_manager
            .db
            .push_message_queue(&address, vec![envelope1, envelope2])
            .await
            .unwrap();

        let messages_for_device_cache_and_db = msg_manager
            .get_messages_for_device(&address, false)
            .await
            .unwrap();

        // Teardown DB and cache
        msg_manager
            .db
            .delete_account(&ServiceId::Aci(account.aci()))
            .await
            .unwrap();

        teardown(&msg_manager);

        assert_eq!(messages_for_device_cache_and_db.len(), 4);
    }

    #[tokio::test]
    #[serial]
    async fn test_get_cache_only_messages_for_device() {
        let msg_manager = init_manager().await.unwrap();

        let user_id = Uuid::new_v4().to_string();
        let device = create_device(1, &user_id);
        let device_id = device.device_id();

        let account = create_account(device);
        let account_aci = account.aci().service_id_string();

        let address = ProtocolAddress::new(account_aci, device_id);

        let mut envelope = generate_random_envelope(&account, "Hello Bob");

        // Cache
        msg_manager.insert(&address, &mut envelope).await;

        // DB
        msg_manager.db.add_account(&account).await.unwrap();

        msg_manager
            .db
            .push_message_queue(&address, vec![envelope])
            .await
            .unwrap();

        // Act
        let messages_for_device_cache_only = msg_manager
            .get_messages_for_device(&address, true)
            .await
            .unwrap();

        let messages_for_device_db_and_cache = msg_manager
            .get_messages_for_device(&address, false)
            .await
            .unwrap();

        // Teardown DB and cache
        msg_manager
            .db
            .delete_account(&ServiceId::Aci(account.aci()))
            .await
            .unwrap();

        teardown(&msg_manager);

        assert_eq!(messages_for_device_cache_only.len(), 1);
        assert_eq!(messages_for_device_db_and_cache.len(), 2);
    }

    #[tokio::test]
    #[serial]
    async fn test_delete_messages() {
        let msg_manager = init_manager().await.unwrap();

        let user_id = Uuid::new_v4().to_string();
        let device = create_device(1, &user_id);
        let device_id = device.device_id();

        let account = create_account(device);
        let account_aci = account.aci().service_id_string();

        let address = ProtocolAddress::new(account_aci.clone(), device_id);

        let mut envelope1 = generate_random_envelope(&account, "Hello Bob");
        let mut envelope2 = generate_random_envelope(&account, "How are you?");

        // Cache
        msg_manager.insert(&address, &mut envelope1).await;

        // DB
        msg_manager.db.add_account(&account).await.unwrap();

        msg_manager
            .db
            .push_message_queue(&address, vec![envelope1.clone(), envelope2.clone()])
            .await
            .unwrap();

        // Act
        let messages_for_device_db_and_cache = msg_manager
            .get_messages_for_device(&address, false)
            .await
            .unwrap();

        let deleted_messages = msg_manager
            .delete(
                &address,
                vec![
                    envelope1.server_guid().to_string(),
                    envelope2.server_guid().to_string(),
                ],
            )
            .await
            .unwrap();

        // Teardown DB and cache
        msg_manager
            .db
            .delete_account(&ServiceId::Aci(account.aci()))
            .await
            .unwrap();

        teardown(&msg_manager);

        assert_eq!(messages_for_device_db_and_cache.len(), 3);
        assert_eq!(deleted_messages.len(), 3);
    }

    #[tokio::test]
    #[serial]
    async fn test_persist_messages() {
        let msg_manager = init_manager().await.unwrap();

        let user_id = Uuid::new_v4().to_string();
        let device = create_device(1, &user_id);
        let device_id = device.device_id();

        let account = create_account(device);
        let account_aci = account.aci().service_id_string();

        let address = ProtocolAddress::new(account_aci.clone(), device_id);

        let mut envelope1 = generate_random_envelope(&account, "Hello Bob");
        let mut envelope2 = generate_random_envelope(&account, "How are you?");

        // Cache
        msg_manager.insert(&address, &mut envelope1).await;

        msg_manager.insert(&address, &mut envelope2).await;

        // DB
        msg_manager.db.add_account(&account).await.unwrap();

        // Act
        let messages_in_cache = msg_manager
            .get_messages_for_device(&address, true)
            .await
            .unwrap();

        let messages_in_db = msg_manager.db.get_messages(&address).await.unwrap();

        let count_persisted_in_db = msg_manager
            .persist_messages(&address, vec![envelope1, envelope2])
            .await
            .unwrap();

        // Teardown DB and cache
        msg_manager
            .db
            .delete_account(&ServiceId::Aci(account.aci()))
            .await
            .unwrap();

        teardown(&msg_manager);

        assert_eq!(messages_in_cache.len(), 2);
        assert_eq!(messages_in_db.len(), 0);
        assert_eq!(count_persisted_in_db, 2);
    }
}<|MERGE_RESOLUTION|>--- conflicted
+++ resolved
@@ -36,19 +36,9 @@
     T: SignalDatabase,
     U: MessageAvailabilityListener,
 {
-<<<<<<< HEAD
-    pub fn new(message_db: T, message_cache: MessageCache<U>) -> Self {
-        Self {
-            message_db,
-            message_cache,
-        }
-    }
-
-=======
     pub fn new(db: T, message_cache: MessageCache<U>) -> Self {
         Self { db, message_cache }
     }
->>>>>>> 60ae3465
     /// Add message to cache
     pub async fn insert(&self, address: &ProtocolAddress, envelope: &mut Envelope) -> Result<u64> {
         let message_guid = Uuid::new_v4().to_string();
@@ -155,9 +145,9 @@
 }
 
 #[cfg(test)]
-mod message_manager_tests {
+pub mod message_manager_tests {
     use crate::account::{Account, Device};
-    use crate::message_cache::message_cache_tests::MockWebSocketConnection;
+    use crate::message_cache::message_cache_tests::{generate_uuid, MockWebSocketConnection};
     use crate::message_cache::MessageCache;
     use crate::postgres::PostgresDatabase;
     use anyhow::Result;
@@ -191,7 +181,7 @@
         }
     }
 
-    fn create_device(device_id: u32, name: &str) -> Device {
+    pub fn create_device(device_id: u32, name: &str) -> Device {
         let last_seen = 0;
         let created = 0;
         let auth_token = vec![0];
@@ -230,11 +220,12 @@
         };
     }
 
-    fn create_account(device: Device) -> Account {
+    pub fn create_account(device: Device) -> Account {
+        let mut rng = rand::thread_rng();
         let pni = Pni::from(Uuid::new_v4());
         let pni_identity_key = create_identity_key();
         let aci_identity_key = create_identity_key();
-        let phone_number = "420-1337-69";
+        let phone_number = generate_uuid();
         let account_attr = create_account_attributes();
         return Account::new(
             pni,
