pub mod account_manager;
mod client_presence_manager;
pub mod key_manager;
<<<<<<< HEAD
mod message_persister;
=======
pub mod messages_manager;
>>>>>>> 9169cd22
mod mock_db;
pub mod state;
pub mod websocket;<|MERGE_RESOLUTION|>--- conflicted
+++ resolved
@@ -1,11 +1,8 @@
 pub mod account_manager;
 mod client_presence_manager;
 pub mod key_manager;
-<<<<<<< HEAD
 mod message_persister;
-=======
 pub mod messages_manager;
->>>>>>> 9169cd22
 mod mock_db;
 pub mod state;
 pub mod websocket;