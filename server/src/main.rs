--- conflicted
+++ resolved
@@ -1,4 +1,4 @@
-<<<<<<< HEAD
+
 mod in_memory_db;
 
 use crate::in_memory_db::InMemoryDB;
@@ -142,13 +142,4 @@
 
 async fn handle_delete_device() {
     println!("Delete device");
-=======
-mod create_server;
-mod in_memory_db;
-mod server;
-
-#[tokio::main]
-pub async fn main() {
-    server::start_server().await.unwrap();
->>>>>>> 4961e4cc
 }