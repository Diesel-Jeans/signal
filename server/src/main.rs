#![allow(unused)]
mod account;
<<<<<<< HEAD
=======
mod account_authenticator;
mod connection;
>>>>>>> ee49c38d
pub mod database;
mod error;
pub mod in_memory_db;
pub mod managers;
mod message_cache;
mod postgres;
mod query;
mod server;
mod envelope;

#[tokio::main]
pub async fn main() {
    server::start_server().await.unwrap();
}<|MERGE_RESOLUTION|>--- conflicted
+++ resolved
@@ -1,10 +1,6 @@
 #![allow(unused)]
 mod account;
-<<<<<<< HEAD
-=======
 mod account_authenticator;
-mod connection;
->>>>>>> ee49c38d
 pub mod database;
 mod error;
 pub mod in_memory_db;
