<<<<<<< HEAD
mod create_server;
mod db;
mod in_memory_db;
mod message_cache;
=======
#![allow(unused)]
mod account;
mod api_error;
pub mod database;
pub mod in_memory_db;
mod postgres;
>>>>>>> 5555fb52
mod server;
mod socket;

#[tokio::main]
pub async fn main() {
    server::start_server().await.unwrap();
}<|MERGE_RESOLUTION|>--- conflicted
+++ resolved
@@ -1,18 +1,12 @@
-<<<<<<< HEAD
-mod create_server;
-mod db;
-mod in_memory_db;
-mod message_cache;
-=======
 #![allow(unused)]
 mod account;
 mod api_error;
 pub mod database;
 pub mod in_memory_db;
 mod postgres;
->>>>>>> 5555fb52
 mod server;
 mod socket;
+mod message_cache;
 
 #[tokio::main]
 pub async fn main() {
