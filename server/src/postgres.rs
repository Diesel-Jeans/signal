--- conflicted
+++ resolved
@@ -65,16 +65,10 @@
             FROM
                 accounts
             WHERE
-<<<<<<< HEAD
-                aci = $1 OR pni = $1
-            "#,
-            id,
-=======
                 aci = $1 OR
                 pni = $1
             "#,
             service_id.service_id_string(),
->>>>>>> a763cff4
         )
         .fetch_one(&self.pool)
         .await
@@ -194,28 +188,17 @@
                 INNER JOIN aci_pq_last_resort_pre_key_store AS apqlrpks ON apqlrpks.key_id = device_keys.aci_pq_last_resort_pre_key
                 INNER JOIN pni_pq_last_resort_pre_key_store AS ppqlrpks ON ppqlrpks.key_id = device_keys.pni_pq_last_resort_pre_key
             WHERE
-<<<<<<< HEAD
-                owner in (
-=======
                 devices.owner = (
->>>>>>> a763cff4
                     SELECT
                         id
                     FROM
                         accounts
                     WHERE
-<<<<<<< HEAD
-                        aci = $1 OR pni = $1
-                )
-            "#,
-            id
-=======
                         aci = $1 OR
                         pni = $1
                 )
             "#,
             service_id.service_id_string()
->>>>>>> a763cff4
         )
         .fetch_all(&self.pool)
         .await
