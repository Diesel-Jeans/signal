--- conflicted
+++ resolved
@@ -4,7 +4,7 @@
 use deadpool_redis::{Config, Connection, Runtime};
 use futures_util::task::SpawnExt;
 use futures_util::StreamExt;
-use libsignal_core::{DeviceId, ProtocolAddress};
+use libsignal_core::ProtocolAddress;
 use redis::PubSubCommands;
 use std::collections::HashMap;
 use std::sync::Arc;
@@ -49,21 +49,12 @@
         message_guid: &str,
     ) -> Result<u64> {
         let mut connection = self.pool.get().await?;
-<<<<<<< HEAD
-        let queue_key: String =
-            MessageCache::<T>::get_message_queue_key(user_id.clone(), device_id.into());
-        let queue_metadata_key: String =
-            MessageCache::<T>::get_message_queue_metadata_key(user_id.clone(), device_id.into());
+
+        let queue_key: String = self.get_message_queue_key(address);
+        let queue_metadata_key: String = self.get_message_queue_metadata_key(address);
         let queue_total_index_key: String = self.get_queue_index_key();
-        envelope.server_guid = Some(message_guid.clone());
-=======
-
-        let queue_key: String = MessageCache::<T>::get_message_queue_key(address);
-        let queue_metadata_key: String = MessageCache::<T>::get_message_queue_metadata_key(address);
-        let queue_total_index_key: String = MessageCache::<T>::get_queue_index_key(address);
 
         envelope.server_guid = Some(message_guid.to_string());
->>>>>>> 9169cd22
         let data = bincode::serialize(&envelope)?;
 
         let message_guid_exists = cmd("HEXISTS")
@@ -145,19 +136,11 @@
         message_guids: Vec<String>,
     ) -> Result<Vec<Envelope>> {
         let mut connection = self.pool.get().await?;
-<<<<<<< HEAD
-        let queue_key: String =
-            MessageCache::<T>::get_message_queue_key(user_id.clone(), device_id.into());
-        let queue_metadata_key: String =
-            MessageCache::<T>::get_message_queue_metadata_key(user_id.clone(), device_id.into());
+
+        let queue_key: String = self.get_message_queue_key(address);
+        let queue_metadata_key: String = self.get_message_queue_metadata_key(address);
         let queue_total_index_key: String = self.get_queue_index_key();
-=======
-
-        let queue_key: String = MessageCache::<T>::get_message_queue_key(address);
-        let queue_metadata_key: String = MessageCache::<T>::get_message_queue_metadata_key(address);
-        let queue_total_index_key: String = MessageCache::<T>::get_queue_index_key(address);
-
->>>>>>> 9169cd22
+
         let mut removed_messages: Vec<Envelope> = Vec::new();
 
         for guid in message_guids {
@@ -231,7 +214,7 @@
         let mut connection = self.pool.get().await?;
 
         let msg_count = cmd("ZCARD")
-            .arg(MessageCache::<T>::get_message_queue_key(address))
+            .arg(self.get_message_queue_key(address))
             .query_async::<u32>(&mut connection)
             .await?;
 
@@ -259,17 +242,9 @@
         after_message_id: i32,
     ) -> Result<Vec<Vec<u8>>> {
         let mut connection = self.pool.get().await?;
-<<<<<<< HEAD
-        let queue_key =
-            MessageCache::<T>::get_message_queue_key(destination_user_id.clone(), dest_device_id);
-        let queue_lock_key =
-            self.get_persist_in_progress_key(destination_user_id.clone(), dest_device_id);
-=======
-
-        let queue_key = MessageCache::<T>::get_message_queue_key(address);
-        let queue_lock_key = MessageCache::<T>::get_persist_in_progress_key(address);
+        let queue_key = self.get_message_queue_key(address);
+        let queue_lock_key = self.get_persist_in_progress_key(address);
         let message_sort = format!("({}", after_message_id);
->>>>>>> 9169cd22
 
         let locked = cmd("GET")
             .arg(&queue_lock_key)
@@ -304,7 +279,7 @@
         let mut connection = self.pool.get().await?;
 
         let messages = cmd("ZRANGE")
-            .arg(MessageCache::<T>::get_message_queue_key(address))
+            .arg(self.get_message_queue_key(address))
             .arg(0)
             .arg(limit)
             .query_async::<Vec<Vec<u8>>>(&mut connection)
@@ -318,7 +293,6 @@
         Ok(valid_envelopes)
     }
 
-<<<<<<< HEAD
     pub async fn get_message_queues_to_persist(
         &self,
         max_time: u64,
@@ -347,15 +321,11 @@
         Ok(results)
     }
 
-    pub async fn lock_queue_for_persistence(
-        &self,
-        account_id: String,
-        device_id: DeviceId,
-    ) -> Result<()> {
+    pub async fn lock_queue_for_persistence(&self, address: &ProtocolAddress) -> Result<()> {
         let mut connection = self.pool.get().await?;
 
         cmd("SETEX")
-            .arg(self.get_persist_in_progress_key(account_id, device_id.into()))
+            .arg(self.get_persist_in_progress_key(address))
             .arg("1")
             .query_async::<()>(&mut connection)
             .await?;
@@ -363,46 +333,18 @@
         Ok(())
     }
 
-    pub async fn unlock_queue_for_persistence(
-        &self,
-        account_id: String,
-        device_id: DeviceId,
-    ) -> Result<()> {
+    pub async fn unlock_queue_for_persistence(&self, address: &ProtocolAddress) -> Result<()> {
         let mut connection = self.pool.get().await?;
 
         cmd("DEL")
-            .arg(self.get_persist_in_progress_key(account_id, device_id.into()))
+            .arg(self.get_persist_in_progress_key(address))
             .query_async::<()>(&mut connection)
             .await?;
 
         Ok(())
     }
 
-    fn get_message_queue_key(user_id: String, device_id: u32) -> String {
-        format!("user_queue::{{{}::{}}}", user_id, device_id)
-    }
-
-    fn get_persist_in_progress_key(&self, user_id: String, device_id: u32) -> String {
-        format!("user_queue_persisting::{{{}::{}}}", user_id, device_id)
-    }
-
-    fn get_message_queue_metadata_key(user_id: String, device_id: u32) -> String {
-        format!("user_queue_metadata::{{{}::{}}}", user_id, device_id)
-    }
-
-    fn get_queue_index_key(&self) -> String {
-        "user_queue_index_key".to_string() // Should be changed if we use Redis Cluster
-    }
-
-    pub fn get_account_and_device_id_from_queue_key(&self, queue_key: &str) -> (String, String) {
-        let mut parts = queue_key.split("::").collect::<Vec<&str>>();
-
-        let account_id = parts[1].trim_matches('{').to_string();
-        let device_id = parts[2].trim_end_matches('}').to_string();
-
-        (account_id, device_id)
-=======
-    fn get_message_queue_key(address: &ProtocolAddress) -> String {
+    fn get_message_queue_key(&self, address: &ProtocolAddress) -> String {
         format!(
             "user_messages::{{{}::{}}}",
             address.name(),
@@ -410,7 +352,7 @@
         )
     }
 
-    fn get_persist_in_progress_key(address: &ProtocolAddress) -> String {
+    fn get_persist_in_progress_key(&self, address: &ProtocolAddress) -> String {
         format!(
             "user_queue_persisting::{{{}::{}}}",
             address.name(),
@@ -418,7 +360,7 @@
         )
     }
 
-    fn get_message_queue_metadata_key(address: &ProtocolAddress) -> String {
+    fn get_message_queue_metadata_key(&self, address: &ProtocolAddress) -> String {
         format!(
             "user_messages_count::{{{}::{}}}",
             address.name(),
@@ -426,9 +368,15 @@
         )
     }
 
-    fn get_queue_index_key(address: &ProtocolAddress) -> String {
-        format!("{}::{}", address.name(), address.device_id())
->>>>>>> 9169cd22
+    fn get_queue_index_key(&self) -> String {
+        "user_queue_index_key".to_string() // Should be changed if we use Redis Cluster
+    }
+
+    pub fn get_account_and_device_id_from_queue_key(&self, queue_key: &str) -> (String, String) {
+        let mut parts = queue_key.split("::").collect::<Vec<&str>>();
+        let account_id = parts[1].trim_matches('{').to_string();
+        let device_id = parts[2].trim_end_matches('}').to_string();
+        (account_id, device_id)
     }
 
     pub async fn add_message_availability_listener(
@@ -546,7 +494,7 @@
             .unwrap();
 
         let result = cmd("ZRANGEBYSCORE")
-            .arg(MessageCache::<MockWebSocketConnection>::get_message_queue_key(&address))
+            .arg(message_cache.get_message_queue_key(&address))
             .arg(message_id)
             .arg(message_id)
             .query_async::<Vec<Vec<u8>>>(&mut connection)
@@ -589,7 +537,7 @@
             .unwrap();
 
         let result = cmd("ZRANGEBYSCORE")
-            .arg(MessageCache::<MockWebSocketConnection>::get_message_queue_key(&address))
+            .arg(message_cache.get_message_queue_key(&address))
             .arg(message_id_2)
             .arg(message_id_2)
             .query_async::<Vec<Vec<u8>>>(&mut connection)
@@ -636,7 +584,7 @@
 
         // querying the envelopes
         let result_1 = cmd("ZRANGEBYSCORE")
-            .arg(MessageCache::<MockWebSocketConnection>::get_message_queue_key(&address))
+            .arg(message_cache.get_message_queue_key(&address))
             .arg(message_id)
             .arg(message_id)
             .query_async::<Vec<Vec<u8>>>(&mut connection)
@@ -644,7 +592,7 @@
             .unwrap();
 
         let result_2 = cmd("ZRANGEBYSCORE")
-            .arg(MessageCache::<MockWebSocketConnection>::get_message_queue_key(&address))
+            .arg(message_cache.get_message_queue_key(&address))
             .arg(message_id_2)
             .arg(message_id_2)
             .query_async::<Vec<Vec<u8>>>(&mut connection)
