use anyhow::Result;
use common::signal_protobuf::Envelope;
use deadpool_redis::redis::cmd;
use deadpool_redis::{Config, Runtime};
use futures_util::task::SpawnExt;
use futures_util::StreamExt;
use redis::{Msg, PubSubCommands};
use tokio::sync::mpsc;
use tokio::sync::mpsc::{Receiver, Sender};

const PAGE_SIZE: u32 = 100;
const QUEUE_KEYSPACE_PREFIX: &str = "__keyspace@0__:user_queue::";
const PERSISTING_KEYSPACE_PREFIX: &str = "__keyspace@0__:user_queue_persisting::";

pub struct PubSubConnection {
    //pub pub_sub: Arc<Mutex<PubSub<'static>>>,
    //pub rx: Receiver<String>,
}

#[derive(Clone, Debug)]
pub struct MessageCache {
    pool: deadpool_redis::Pool,
    //hashmap: HashMap<String, dyn MessageAvailabilityListener>,
    subscription_sender: Sender<String>,
}

impl PubSubConnection {
    pub async fn listen_to_pubsub(
        mut subscription_rx: Receiver<String>, // For receiving new subscription requests
        message_tx: Sender<String>,            // Sender to send received messages back to main
    ) {
        let redis_client: redis::Client = redis::Client::open("redis://127.0.0.1:6379").unwrap();
        let (mut sink, mut stream) = redis_client.get_async_pubsub().await.unwrap().split();

        tokio::spawn(async move {
            loop {
                let ifmsg = subscription_rx.recv().await;
                if ifmsg.is_none() {
                    continue;
                }
                let msg = ifmsg.unwrap();
                sink.subscribe(&msg).await.unwrap();
                println!("Subscribed to {}", msg);
            }
        });

        tokio::spawn(async move {
            loop {
                let message: Msg = stream.next().await.unwrap();
                let channel = message.get_channel_name();
                let msg = message.get_payload::<String>().unwrap();
                println!("Got a message, {} : {}", channel, msg);
                // message_tx.send(msg.clone()).await.expect("panic message");
            }
        });
    }
}

impl MessageCache {
    pub async fn connect() -> Result<MessageCache> {
        let _ = dotenv::dotenv();
        let redis_url = std::env::var("REDIS_URL").expect("Unable to read REDIS_URL .env var");
        let mut redis_config = Config::from_url(redis_url);
        let redis_pool: deadpool_redis::Pool = redis_config.create_pool(Some(Runtime::Tokio1))?;
        let (subscription_tx, subscription_rx) = mpsc::channel::<String>(100);
        let (message_tx, message_rx) = mpsc::channel::<String>(100);
        let message_cache = MessageCache {
            pool: redis_pool,
            //hashmap: HashMap::new(),
            //pub_sub: Arc::new(Mutex::new(conn)),
            subscription_sender: subscription_tx,
            //event_receiver: Arc::new(Mutex::new(message_rx)),
        };
        tokio::spawn(async move {
            PubSubConnection::listen_to_pubsub(subscription_rx, message_tx).await;
        });
        message_cache.set_redis_config().await;

        Ok(message_cache)
    }

    pub async fn insert(
        &self,
        user_id: String,
        device_id: u32,
        mut message: Envelope,
        message_guid: String,
    ) -> Result<i64> {
        let mut conn = self.pool.get().await?;
        let queue_key: String = MessageCache::get_message_queue_key(user_id.clone(), device_id);
        let queue_metadata_key: String =
            MessageCache::get_message_queue_metadata_key(user_id.clone(), device_id);
        let queue_total_index_key: String =
            MessageCache::get_queue_index_key(user_id.clone(), device_id);
        message.server_guid = Option::from(message_guid.clone());
        let data = bincode::serialize(&message)?;

        let message_guid_exists: i32 = cmd("HEXISTS")
            .arg(queue_metadata_key.clone())
            .arg(message_guid.clone())
            .query_async(&mut conn)
            .await?;

        if (message_guid_exists == 1) {
            let num: String = cmd("HGET")
                .arg(queue_metadata_key.clone())
                .arg(message_guid.clone())
                .query_async(&mut conn)
                .await?;
            return Ok(num.parse().expect("Number could not be parsed"));
        }

        let message_id: i64 = cmd("HINCRBY")
            .arg(queue_metadata_key.clone())
            .arg("counter")
            .arg(1)
            .query_async(&mut conn)
            .await?;

        cmd("ZADD")
            .arg(queue_key.clone())
            .arg("NX")
            .arg(message_id.clone())
            .arg(data.clone())
            .query_async::<()>(&mut conn)
            .await?;

        cmd("HSET")
            .arg(queue_metadata_key.clone())
            .arg(message_guid.clone())
            .arg(message_id.clone())
            .query_async::<()>(&mut conn)
            .await?;

        cmd("EXPIRE")
            .arg(queue_key.clone())
            .arg(2678400)
            .query_async::<()>(&mut conn)
            .await?;

        cmd("EXPIRE")
            .arg(queue_metadata_key.clone())
            .arg(2678400)
            .query_async::<()>(&mut conn)
            .await?;

        let current_time = "12345".to_string();

        cmd("ZADD")
            .arg(queue_total_index_key)
            .arg("NX")
            .arg(current_time)
            .arg(queue_key.clone())
            .query_async::<()>(&mut conn)
            .await?;

        Ok(message_id.clone())
    }

    pub async fn remove(
        &self,
        user_id: String,
        device_id: u32,
        message_guids: Vec<String>,
    ) -> Result<Vec<Envelope>> {
        let mut conn = self.pool.get().await.unwrap();
        let queue_key: String = MessageCache::get_message_queue_key(user_id.clone(), device_id);
        let queue_metadata_key: String =
            MessageCache::get_message_queue_metadata_key(user_id.clone(), device_id);
        let queue_total_index_key: String =
            MessageCache::get_queue_index_key(user_id.clone(), device_id);
        let mut removed_messages: Vec<Envelope> = Vec::new();

        for guid in message_guids {
            let message_id: Option<String> = cmd("HGET")
                .arg(queue_metadata_key.clone())
                .arg(guid.clone())
                .query_async(&mut conn)
                .await?;

            if let Some(msg_id) = message_id.clone() {
                // retrieving the message
                let envelope: Option<Vec<Vec<u8>>> = cmd("ZRANGE")
                    .arg(queue_key.clone())
                    .arg(msg_id.clone())
                    .arg(msg_id.clone())
                    .arg("BYSCORE")
                    .arg("LIMIT")
                    .arg(0)
                    .arg(1)
                    .query_async(&mut conn)
                    .await?;

                // delete the message
                cmd("ZREMRANGEBYSCORE")
                    .arg(queue_key.clone())
                    .arg(msg_id.clone())
                    .arg(msg_id.clone())
                    .query_async::<()>(&mut conn)
                    .await?;

                // delete the guid from the cache
                cmd("HDEL")
                    .arg(queue_metadata_key.clone())
                    .arg(guid.clone())
                    .query_async::<()>(&mut conn)
                    .await?;

                if let Some(envel) = envelope {
                    removed_messages.push(bincode::deserialize(&envel[0])?);
                }
            }
        }

        if cmd("ZCARD")
            .arg(queue_key.clone())
            .query_async::<u64>(&mut conn)
            .await?
            == 0
        {
            cmd("DEL")
                .arg(queue_key.clone())
                .query_async::<()>(&mut conn)
                .await?;

            cmd("DEL")
                .arg(queue_metadata_key.clone())
                .query_async::<()>(&mut conn)
                .await?;

            cmd("ZREM")
                .arg(queue_total_index_key.clone())
                .arg(queue_key.clone())
                .query_async::<()>(&mut conn)
                .await?;
        }

        Ok(removed_messages)
    }

    pub async fn has_messages(&self, user_id: String, device_id: u32) -> Result<bool> {
        let mut conn = self.pool.get().await.unwrap();

        let msg_count = cmd("ZCARD")
            .arg(MessageCache::get_message_queue_key(user_id, device_id))
            .query_async::<u32>(&mut conn)
            .await?;

        Ok(msg_count > 0)
    }

<<<<<<< HEAD
    pub async fn get_messages_to_persist(
        &self,
        user_id: String,
        device_id: u32,
        limit: i32,
    ) -> Result<Vec<Envelope>> {
        let mut conn = self.pool.get().await.unwrap();

        let messages = cmd("ZRANGE")
            .arg(MessageCache::get_message_queue_key(user_id, device_id))
            .arg(0)
            .arg(limit)
            .query_async::<Vec<Vec<u8>>>(&mut conn)
            .await?;

        println!("{:?}", messages);

        let valid_envelopes: Vec<Envelope> = messages
            .into_iter()
            .filter_map(|m| {
                // println!("m: {:?}", m);
                match bincode::deserialize(&m) {
                    Result::Ok(envelope) => Some(envelope),
                    Result::Err(e) => {
                        println!("Deserialization failed: {:?}", e);
                        None
                    }
                }
            })
            .collect();

        Ok(valid_envelopes)
=======
    pub async fn get_all_messages(&self, user_id: String, device_id: u32) -> Vec<Envelope> {
        let messages = self.get_items(user_id.clone(), device_id.clone(), -1).await;

        if (messages.is_empty()) {
            return Vec::new();
        }
        let mut envelopes = Vec::new();

        for i in (0..messages.len()).step_by(2) {
            envelopes.push(bincode::deserialize(&messages[i]).unwrap());
        }
        envelopes
    }

    async fn get_items(
        &self,
        destination_user_id: String,
        dest_device_id: u32,
        after_message_id: i32,
    ) -> Vec<Vec<u8>> {
        let message_sort = format!("({}", after_message_id);
        let mut con = self.pool.get().await.unwrap();
        let queue_key =
            MessageCache::get_message_queue_key(destination_user_id.clone(), dest_device_id);
        let queue_lock_key =
            MessageCache::get_persist_in_progress_key(destination_user_id.clone(), dest_device_id);
        let locked: Option<String> = cmd("GET")
            .arg(queue_lock_key)
            .query_async(&mut con)
            .await
            .unwrap();

        // if there is a queue lock key on due to persist of message.
        if let Some(lock_key) = locked {
            return Vec::new();
        }

        let mut messages = cmd("ZRANGE")
            .arg(queue_key.clone())
            .arg(message_sort.clone())
            .arg("+inf")
            .arg("BYSCORE")
            .arg("LIMIT")
            .arg(0)
            .arg(PAGE_SIZE)
            .arg("WITHSCORES")
            .query_async::<Vec<Vec<u8>>>(&mut con)
            .await
            .unwrap();

        messages.clone()
>>>>>>> 18368899
    }

    fn get_message_queue_key(user_id: String, device_id: u32) -> String {
        format!("user_messages::{{{}::{}}}", user_id, device_id)
    }

    fn get_persist_in_progress_key(user_id: String, device_id: u32) -> String {
        format!("user_queue_persisting::{{{}::{}}}", user_id, device_id)
    }

    fn get_message_queue_metadata_key(user_id: String, device_id: u32) -> String {
        format!("user_messages_count::{{{}::{}}}", user_id, device_id)
    }

    fn get_queue_index_key(user_id: String, device_id: u32) -> String {
        format!("{}::{}", user_id, device_id)
    }

    async fn add_message_availability_listener(&mut self, uuid: String, device_id: String) {
        let queue_name: String = format!("{}::{}", uuid, device_id);
        //self.hashmap.insert(queue_name.clone(), listener);
        for channel in Self::get_keyspace_channels(queue_name) {
            self.subscribe(channel.as_str()).await;
        }
    }

    async fn remove_message_availability_listener(&mut self, uuid: String, device_id: String) {
        let queue_name: String = format!("{}::{}", uuid, device_id);
        //self.hashmap.remove(&queue_name);
        for channel in Self::get_keyspace_channels(queue_name) {
            self.unsubscribe(channel.as_str()).await;
        }
    }

    pub async fn unsubscribe(&mut self, channel: &str) {
        self.subscription_sender
            .send(channel.to_string())
            .await
            .unwrap();
    }

    pub async fn subscribe(&self, channel: &str) {
        self.subscription_sender
            .send(channel.to_string())
            .await
            .unwrap();
    }

    fn get_keyspace_channels(queue_name: String) -> Vec<String> {
        let mut keyspace_channels: Vec<String> = Vec::from([
            format!("{}{{{}}}", QUEUE_KEYSPACE_PREFIX, queue_name),
            format!("{}{{{}}}", PERSISTING_KEYSPACE_PREFIX, queue_name),
        ]);
        keyspace_channels
    }

    async fn set_redis_config(&self) {
        let mut conn = self.pool.get().await.unwrap();
        cmd("CONFIG")
            .arg("SET")
            .arg("notify-keyspace-events")
            .arg("Ex")
            .query_async::<()>(&mut conn)
            .await
            .unwrap();
        self.subscribe("__keyevent@0__:expired").await;
    }
}

pub trait MessageAvailabilityListener {
    fn handle_new_messages_available() -> bool;

    fn handle_messages_persisted() -> bool;
}

#[cfg(test)]
mod message_cache_tests {
    use super::*;
    use serial_test::serial;
    use uuid::Uuid;

    fn generate_uuid() -> String {
        let guid = Uuid::new_v4();
        guid.to_string()
    }

    fn generate_random_envelope(message: String, uuid: String) -> Envelope {
        let mut envelope = Envelope::default();
        let mut data = bincode::serialize(&envelope).unwrap();
        envelope.content = Option::from(data);
        envelope.server_guid = Option::from(uuid);
        envelope
    }

    async fn teardown(mut con: deadpool_redis::Connection) {
        cmd("FLUSHALL").query_async::<()>(&mut con).await.unwrap();
    }

    #[tokio::test]
    #[serial]
    async fn test_message_cache_insert() {
        let message_cache = MessageCache::connect().await.unwrap();
        let mut conn = message_cache.pool.get().await.unwrap();
        let uuid = generate_uuid();
        let mut envelope =
            generate_random_envelope("Hello this is a test of insert()".to_string(), uuid.clone());
        let message_id = message_cache
            .insert(
                "b0231ab5-4c7e-40ea-a544-f925c5051".to_string(),
                1,
                envelope.clone(),
                uuid,
            )
            .await
            .unwrap();

        let result = cmd("ZRANGEBYSCORE")
            .arg(MessageCache::get_message_queue_key(
                "b0231ab5-4c7e-40ea-a544-f925c5051".to_string(),
                1,
            ))
            .arg(message_id.clone())
            .arg(message_id.clone())
            .query_async::<Vec<Vec<u8>>>(&mut conn)
            .await
            .unwrap();

        assert_eq!(
            envelope,
            bincode::deserialize::<Envelope>(&result[0]).unwrap()
        );
        teardown(conn).await;
    }

    #[tokio::test]
    #[serial]
    async fn test_message_cache_insert_same_id() {
        let message_cache = MessageCache::connect().await.unwrap();
        let mut conn = message_cache.pool.get().await.unwrap();
        let msg_guid = generate_uuid();
        let mut envelope1 =
            generate_random_envelope("This is a message".to_string(), msg_guid.clone());
        let envelope2 =
            generate_random_envelope("This is another message".to_string(), msg_guid.clone());

        let message_id = message_cache
            .insert(
                "b0231ab5-4c7e-40ea-a544-f925c5052".to_string(),
                1,
                envelope1.clone(),
                msg_guid.clone(),
            )
            .await
            .unwrap();

        // should return the same message id
        let message_id_2 = message_cache
            .insert(
                "b0231ab5-4c7e-40ea-a544-f925c5052".to_string(),
                1,
                envelope2.clone(),
                msg_guid.clone(),
            )
            .await
            .unwrap();

        assert_eq!(message_id, message_id_2);

        let result = cmd("ZRANGEBYSCORE")
            .arg(MessageCache::get_message_queue_key(
                "b0231ab5-4c7e-40ea-a544-f925c5052".to_string(),
                1,
            ))
            .arg(message_id_2.clone())
            .arg(message_id_2.clone())
            .query_async::<Vec<Vec<u8>>>(&mut conn)
            .await
            .unwrap();

        assert_eq!(
            envelope1,
            bincode::deserialize::<Envelope>(&result[0]).unwrap()
        );
        teardown(conn).await;
    }

    #[tokio::test]
    #[serial]
    async fn test_message_cache_insert_different_ids() {
        let message_cache = MessageCache::connect().await.unwrap();
        let mut conn = message_cache.pool.get().await.unwrap();
        let uuid1 = generate_uuid();
        let uuid2 = generate_uuid();
        let mut envelope1 = generate_random_envelope("First Message".to_string(), uuid1.clone());
        let mut envelope2 = generate_random_envelope("Second Message".to_string(), uuid2.clone());

        // inserting messages
        let message_id = message_cache
            .insert(
                "b0231ab5-4c7e-40ea-a544-f925c5053".to_string(),
                1,
                envelope1.clone(),
                generate_uuid(),
            )
            .await
            .unwrap();
        let message_id_2 = message_cache
            .insert(
                "b0231ab5-4c7e-40ea-a544-f925c5053".to_string(),
                1,
                envelope2.clone(),
                generate_uuid(),
            )
            .await
            .unwrap();

        // they are inserted as two different messages
        assert_ne!(message_id, message_id_2);

        // querying the envelopes
        let result_1 = cmd("ZRANGEBYSCORE")
            .arg(MessageCache::get_message_queue_key(
                "b0231ab5-4c7e-40ea-a544-f925c5053".to_string(),
                1,
            ))
            .arg(message_id.clone())
            .arg(message_id.clone())
            .query_async::<Vec<Vec<u8>>>(&mut conn)
            .await
            .unwrap();

        let result_2 = cmd("ZRANGEBYSCORE")
            .arg(MessageCache::get_message_queue_key(
                "b0231ab5-4c7e-40ea-a544-f925c5053".to_string(),
                1,
            ))
            .arg(message_id_2.clone())
            .arg(message_id_2.clone())
            .query_async::<Vec<Vec<u8>>>(&mut conn)
            .await
            .unwrap();

        assert_ne!(
            bincode::deserialize::<Envelope>(&result_1[0]).unwrap(),
            bincode::deserialize::<Envelope>(&result_2[0]).unwrap()
        );

        teardown(conn).await;
    }

    #[tokio::test]
    #[serial]
    async fn test_message_cache_remove() {
        let message_cache = MessageCache::connect().await.unwrap();
        let mut conn = message_cache.pool.get().await.unwrap();
        let user_id = "b0231ab5-4c7e-40ea-a544-f925c5".to_string();
        let msg_guid = generate_uuid();
        let mut envelope =
            generate_random_envelope("This is a test of remove()".to_string(), msg_guid.clone());

        let message_id = message_cache
            .insert(user_id.clone(), 1, envelope.clone(), msg_guid.clone())
            .await
            .unwrap();

        let removed_messages = message_cache
            .remove(user_id, 1, Vec::from([msg_guid.clone()]))
            .await
            .unwrap();

        assert_eq!(removed_messages.len(), 1);
        assert_eq!(removed_messages[0], envelope);
        teardown(conn).await;
    }

    #[tokio::test]
    #[serial]
    async fn test_get_all_messages() {
        let message_cache = MessageCache::connect().await.unwrap();
        let mut conn = message_cache.pool.get().await.unwrap();
        let user_id = "b0231ab5-4c7e-40ea-a544-f925c".to_string();
        let mut envelopes = Vec::new();
        for i in 0..10 {
            let uuid = generate_uuid();
            let envelope =
                generate_random_envelope(format!("This is message nr. {}", i + 1), uuid.clone());
            let msg_id = message_cache
                .insert(user_id.clone(), 1, envelope.clone(), uuid.clone())
                .await
                .unwrap();
            envelopes.push(envelope);
        }

        //getting those messages
        let mut messages = message_cache.get_all_messages(user_id.clone(), 1).await;

        assert_eq!(messages.len(), 10);
        for (message, envelope) in messages.into_iter().zip(envelopes.into_iter()) {
            assert_eq!(message, envelope);
        }

        teardown(conn).await;
    }

    #[tokio::test]
    #[serial]
    async fn test_has_messages() {
        let message_cache = MessageCache::connect().await.unwrap();
        let mut conn = message_cache.pool.get().await.unwrap();
        let user_id = "b0231ab5-4c7e-40ea-a544-f925c5051";
        let device_id = 1;
        let msg_guid = generate_uuid();
        let envelope = generate_random_envelope(
            "Hello this is a test of has_messages()".to_string(),
            msg_guid.clone(),
        );

        let does_not_has_messages = message_cache
            .has_messages(user_id.to_string(), device_id)
            .await
            .unwrap();

        assert_eq!(does_not_has_messages, false);

        let message_id = message_cache
            .insert(
                user_id.to_string(),
                device_id,
                envelope.clone(),
                msg_guid.clone(),
            )
            .await
            .unwrap();

        let has_messages = message_cache
            .has_messages(user_id.to_string(), device_id)
            .await
            .unwrap();

        assert_eq!(has_messages, true);
        teardown(conn).await;
    }

    #[tokio::test]
    #[serial]
    async fn test_get_messages_to_persist() {
        let message_cache = MessageCache::connect().await.unwrap();
        let mut conn = message_cache.pool.get().await.unwrap();
        let user_id = "b0231ab5-4c7e-40ea-a544-f925c5051";
        let device_id = 1;

        let content = "Hello this is a test of insert()";

        let mut message = Envelope::default();
        message.content = Some(content.as_bytes().to_vec());

        let message_id = message_cache
            .insert(
                user_id.to_string(),
                device_id,
                message, 
                generate_uuid(),
            )
            .await
            .unwrap();

        let envelopes = message_cache
            .get_messages_to_persist(user_id.to_string(), device_id, -1)
            .await
            .unwrap();
   
        assert_eq!(envelopes.len(), 1);
        teardown(conn).await;
    }
}<|MERGE_RESOLUTION|>--- conflicted
+++ resolved
@@ -249,40 +249,6 @@
         Ok(msg_count > 0)
     }
 
-<<<<<<< HEAD
-    pub async fn get_messages_to_persist(
-        &self,
-        user_id: String,
-        device_id: u32,
-        limit: i32,
-    ) -> Result<Vec<Envelope>> {
-        let mut conn = self.pool.get().await.unwrap();
-
-        let messages = cmd("ZRANGE")
-            .arg(MessageCache::get_message_queue_key(user_id, device_id))
-            .arg(0)
-            .arg(limit)
-            .query_async::<Vec<Vec<u8>>>(&mut conn)
-            .await?;
-
-        println!("{:?}", messages);
-
-        let valid_envelopes: Vec<Envelope> = messages
-            .into_iter()
-            .filter_map(|m| {
-                // println!("m: {:?}", m);
-                match bincode::deserialize(&m) {
-                    Result::Ok(envelope) => Some(envelope),
-                    Result::Err(e) => {
-                        println!("Deserialization failed: {:?}", e);
-                        None
-                    }
-                }
-            })
-            .collect();
-
-        Ok(valid_envelopes)
-=======
     pub async fn get_all_messages(&self, user_id: String, device_id: u32) -> Vec<Envelope> {
         let messages = self.get_items(user_id.clone(), device_id.clone(), -1).await;
 
@@ -334,7 +300,40 @@
             .unwrap();
 
         messages.clone()
->>>>>>> 18368899
+    }
+
+    pub async fn get_messages_to_persist(
+        &self,
+        user_id: String,
+        device_id: u32,
+        limit: i32,
+    ) -> Result<Vec<Envelope>> {
+        let mut conn = self.pool.get().await.unwrap();
+
+        let messages = cmd("ZRANGE")
+            .arg(MessageCache::get_message_queue_key(user_id, device_id))
+            .arg(0)
+            .arg(limit)
+            .query_async::<Vec<Vec<u8>>>(&mut conn)
+            .await?;
+
+        println!("{:?}", messages);
+
+        let valid_envelopes: Vec<Envelope> = messages
+            .into_iter()
+            .filter_map(|m| {
+                // println!("m: {:?}", m);
+                match bincode::deserialize(&m) {
+                    Result::Ok(envelope) => Some(envelope),
+                    Result::Err(e) => {
+                        println!("Deserialization failed: {:?}", e);
+                        None
+                    }
+                }
+            })
+            .collect();
+
+        Ok(valid_envelopes)
     }
 
     fn get_message_queue_key(user_id: String, device_id: u32) -> String {
