--- conflicted
+++ resolved
@@ -1,17 +1,7 @@
-<<<<<<< HEAD
-use crate::{
-    account::{Account, AuthenticatedDevice, Device},
-    postgres::PostgresDatabase,
-};
+use crate::account::{Account, AuthenticatedDevice, Device};
 use common::web_api::AccountAttributes;
-use libsignal_core::{Pni, ProtocolAddress};
-use libsignal_protocol::{IdentityKey, KeyPair, PublicKey};
-=======
-use crate::account::{Account, AuthenticatedDevice, Device};
-use common::web_api::{AccountAttributes, DeviceCapabilities};
 use libsignal_core::{Aci, DeviceId, Pni, ProtocolAddress, ServiceId};
 use libsignal_protocol::{IdentityKey, KeyPair};
->>>>>>> 92afa345
 use rand::{
     rngs::{OsRng, StdRng},
     Rng, SeedableRng,
@@ -41,20 +31,11 @@
     let identity_key = KeyPair::generate(&mut csprng);
 
     Account::new(
-<<<<<<< HEAD
-        Pni::from(Uuid::new_v4()),
+        new_pni(),
         IdentityKey::new(identity_key.public_key),
         IdentityKey::new(identity_key.public_key),
         new_device(),
-        Uuid::new_v4().into(),
-=======
-        new_device(),
-        new_pni(),
-        IdentityKey::new(identity_key.public_key),
-        IdentityKey::new(identity_key.public_key),
         new_uuid().into(),
-        new_account_attributes(),
->>>>>>> 92afa345
     )
 }
 pub fn new_device() -> Device {
@@ -65,14 +46,9 @@
         .created(0)
         .auth_token("bob_token".into())
         .salt("bob_salt".into())
-<<<<<<< HEAD
-        .registration_id(StdRng::from_entropy().gen::<u32>().into())
-        .pni_registration_id(StdRng::from_entropy().gen::<u32>().into())
-        .capabilities(Vec::new())
-=======
         .registration_id(new_rand_number())
         .pni_registration_id(new_rand_number())
->>>>>>> 92afa345
+        .capabilities(Vec::new())
         .build()
 }
 
