--- conflicted
+++ resolved
@@ -47,13 +47,8 @@
         .created(0)
         .auth_token("bob_token".into())
         .salt("bob_salt".into())
-<<<<<<< HEAD
-        .registration_id(StdRng::from_entropy().gen::<u32>())
-        .pni_registration_id(StdRng::from_entropy().gen::<u32>())
-=======
         .registration_id(new_rand_number())
         .pni_registration_id(new_rand_number())
->>>>>>> 1d63a857
         .build()
 }
 
