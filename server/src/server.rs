use crate::{
    account::{Account, AuthenticatedDevice, Device},
    account_authenticator::SaltedTokenHash,
    database::SignalDatabase,
    destination_device_validator::DestinationDeviceValidator,
    envelope::ToEnvelope,
    error::ApiError,
    managers::{
        message_persister::MessagePersister,
        state::SignalServerState,
        websocket::connection::{SignalWebSocket, UserIdentity, WebSocketConnection},
    },
    postgres::PostgresDatabase,
    query::CheckKeysRequest,
    response::SendMessageResponse,
};
use anyhow::Result;
use axum::extract::ws::Message;
use axum::{
    debug_handler,
<<<<<<< HEAD
    extract::{connect_info::ConnectInfo, ws::WebSocketUpgrade, Host, Path, State},
=======
    extract::{
        connect_info::ConnectInfo,
        ws::{WebSocket, WebSocketUpgrade},
        Host, Path, Query, State,
    },
>>>>>>> 7a0eb326
    handler::HandlerWithoutStateExt,
    http::{
        header::{ACCEPT, AUTHORIZATION, CONTENT_LENGTH, CONTENT_TYPE, ORIGIN},
        HeaderMap, Method, StatusCode, Uri,
    },
    response::{IntoResponse, Redirect},
    routing::{any, delete, get, post, put},
    BoxError, Json, Router,
};
use axum_extra::{headers, TypedHeader};
use axum_server::tls_rustls::RustlsConfig;
use common::web_api::{
    authorization::BasicAuthorizationHeader, DevicePreKeyBundle, PreKeyResponse,
    RegistrationRequest, RegistrationResponse, SetKeyRequest, SignalMessages,
};
use common::websocket::wsstream::WSStream;
use futures_util::StreamExt;
use libsignal_core::{DeviceId, ProtocolAddress, ServiceId, ServiceIdKind};
use std::{
    env,
    fmt::Debug,
    net::SocketAddr,
    str::FromStr,
    time::{Duration, SystemTime},
};
use tower_http::cors::CorsLayer;

pub async fn handle_put_messages<T: SignalDatabase, U: WSStream<Message, axum::Error> + Debug>(
    state: &SignalServerState<T, U>,
    authenticated_device: &AuthenticatedDevice,
    destination_identifier: &ServiceId,
    payload: SignalMessages,
) -> Result<SendMessageResponse, ApiError> {
    if *destination_identifier == authenticated_device.account().pni() {
        return Err(ApiError {
            status_code: StatusCode::FORBIDDEN,
            message: "".to_owned(),
        });
    }

    let is_sync_message = *destination_identifier == authenticated_device.account().aci();
    let destination: Account = if is_sync_message {
        authenticated_device.account().clone()
    } else {
        state
            .account_manager
            .get_account(destination_identifier)
            .await
            .map_err(|_| ApiError {
                status_code: StatusCode::NOT_FOUND,
                message: "Destination account not found".to_owned(),
            })?
    };
    let exclude_device_ids: Vec<u32> = if is_sync_message {
        vec![authenticated_device.device().device_id().into()]
    } else {
        Vec::new()
    };

    let message_device_ids: Vec<u32> = payload
        .messages
        .iter()
        .map(|message| message.destination_device_id)
        .collect();
    DestinationDeviceValidator::validate_complete_device_list(
        &destination,
        &message_device_ids,
        &exclude_device_ids,
    )
    .map_err(|_| ApiError {
        status_code: StatusCode::INTERNAL_SERVER_ERROR,
        message: "".to_owned(),
    })?;

    DestinationDeviceValidator::validate_registration_id_from_messages(
        &destination,
        &payload.messages,
        destination_identifier.kind() == ServiceIdKind::Pni,
    )
    .map_err(|_| ApiError {
        status_code: StatusCode::INTERNAL_SERVER_ERROR,
        message: "".to_owned(),
    })?;

    for message in payload.messages {
        let mut envelope = message.to_envelope(
            destination_identifier,
            authenticated_device.account(),
            u32::from(authenticated_device.device().device_id()) as u8,
            payload.timestamp,
            false,
        );
        let address = ProtocolAddress::new(
            destination.aci().service_id_string(),
            message.destination_device_id.into(),
        );
        state
            .message_manager
            .insert(&address, &mut envelope)
            .await
            .map_err(|_| ApiError {
                status_code: StatusCode::INTERNAL_SERVER_ERROR,
                message: "Could not insert message".to_owned(),
            })?;
    }

    let needs_sync = !is_sync_message && authenticated_device.account().devices().len() > 1;
    Ok(SendMessageResponse { needs_sync })
}

async fn handle_get_messages<T: SignalDatabase, U: WSStream<Message, axum::Error> + Debug>(
    state: SignalServerState<T, U>,
    address: ProtocolAddress,
) {
    todo!("Get messages")
}

async fn handle_post_registration<T: SignalDatabase, U: WSStream<Message, axum::Error> + Debug>(
    state: SignalServerState<T, U>,
    auth_header: BasicAuthorizationHeader,
    registration: RegistrationRequest,
) -> Result<RegistrationResponse, ApiError> {
    let time_now = time_now()?;
    let phone_number = auth_header.username();
    let hash = SaltedTokenHash::generate_for(auth_header.password())?;
    let device = Device::builder()
        .device_id(1.into())
        .name(registration.account_attributes().name.clone())
        .last_seen(time_now)
        .created(time_now)
        .auth_token(hash.hash())
        .salt(hash.salt())
        .registration_id(registration.account_attributes().registration_id)
        .pni_registration_id(registration.account_attributes().pni_registration_id)
        .build();

    let device_pre_key_bundle = DevicePreKeyBundle {
        aci_signed_pre_key: registration.aci_signed_pre_key().to_owned(),
        pni_signed_pre_key: registration.pni_signed_pre_key().to_owned(),
        aci_pq_pre_key: registration.aci_pq_last_resort_pre_key().to_owned(),
        pni_pq_pre_key: registration.pni_pq_last_resort_pre_key().to_owned(),
    };

    let account = state
        .account_manager
        .create_account(
            phone_number.to_owned(),
            registration.account_attributes().to_owned(),
            registration.aci_identity_key().to_owned(),
            registration.pni_identity_key().to_owned(),
            device.clone(),
        )
        .await?;

    let aci = account.aci();
    let address = ProtocolAddress::new(aci.service_id_string(), device.device_id());

    // Store key bunde for new account
    state
        .account_manager
        .store_key_bundle(&device_pre_key_bundle, &address)
        .await
        .map_err(|err| ApiError {
            status_code: StatusCode::INTERNAL_SERVER_ERROR,
            message: err.to_string(),
        })?;

    Ok(RegistrationResponse {
        uuid: aci.into(),
        pni: account.pni().into(),
        number: phone_number.to_owned(),
        username_hash: None,
        storage_capable: true,
    })
}

// redirect from http to https. this is temporary
async fn redirect_http_to_https(addr: SocketAddr, http: u16, https: u16) -> Result<(), BoxError> {
    fn make_https(host: String, uri: Uri, http: u16, https: u16) -> Result<Uri, BoxError> {
        let mut parts = uri.into_parts();

        parts.scheme = Some(axum::http::uri::Scheme::HTTPS);

        if parts.path_and_query.is_none() {
            parts.path_and_query = Some("/".parse()?);
        }

        let https_host = host.replace(&http.to_string(), &https.to_string());
        parts.authority = Some(https_host.parse()?);

        Ok(Uri::from_parts(parts)?)
    }

    let redirect = move |Host(host): Host, uri: Uri| async move {
        match make_https(host, uri, http, https) {
            Ok(uri) => Ok(Redirect::permanent(&uri.to_string())),
            Err(_) => Err(StatusCode::BAD_REQUEST),
        }
    };

    let listener = tokio::net::TcpListener::bind(addr).await?;

    axum::serve(listener, redirect.into_make_service()).await?;
    Ok(())
}

/// A protocol address is represented in string form as
/// <user_id>.<device_id>. This function takes this string and
/// produces a [ProtocolAddress].
fn parse_protocol_address(string: String) -> Result<ProtocolAddress, ApiError> {
    let (user_id, dev_id) = string
        .find(".")
        .ok_or(ApiError {
            message: "Could not parse address. Address did not contain '.'".to_owned(),
            status_code: StatusCode::BAD_REQUEST,
        })
        .map(|pos| string.split_at(pos))?;
    let device_id: DeviceId = dev_id[1..]
        .parse::<u32>()
        .map_err(|e| ApiError {
            message: format!("Could not parse device_id: {}.", e),
            status_code: StatusCode::BAD_REQUEST,
        })?
        .into();

    Ok(ProtocolAddress::new(user_id.to_owned(), device_id))
}

fn parse_service_id(string: String) -> Result<ServiceId, ApiError> {
    ServiceId::parse_from_service_id_string(&string).ok_or_else(|| ApiError {
        message: "Could not parse service id".to_owned(),
        status_code: StatusCode::BAD_REQUEST,
    })
}

/// Handler for the PUT v1/messages/{address} endpoint.
#[debug_handler]
async fn put_messages_endpoint(
    State(state): State<SignalServerState<PostgresDatabase, SignalWebSocket>>,
    authenticated_device: AuthenticatedDevice,
    Path(destination_identifier): Path<String>,
    Json(payload): Json<SignalMessages>,
) -> Result<SendMessageResponse, ApiError> {
    let destination_identifier = parse_service_id(destination_identifier)?;
    handle_put_messages(
        &state,
        &authenticated_device,
        &destination_identifier,
        payload,
    )
    .await
}

/// Handler for the GET v1/messages endpoint.
#[debug_handler]
async fn get_messages_endpoint(
    State(state): State<SignalServerState<PostgresDatabase, SignalWebSocket>>,
) {
    // TODO: Call `handle_get_messages`
}

/// Handler for the POST v1/registration endpoint.
#[debug_handler]
async fn post_registration_endpoint(
    State(state): State<SignalServerState<PostgresDatabase, SignalWebSocket>>,
    headers: HeaderMap,
    Json(registration): Json<RegistrationRequest>,
) -> Result<Json<RegistrationResponse>, ApiError> {
    let auth_header = headers
        .get("Authorization")
        .ok_or_else(|| ApiError {
            message: "Missing authorization header".to_owned(),
            status_code: StatusCode::UNAUTHORIZED,
        })?
        .to_str()
        .map_err(|err| ApiError {
            message: format!(
                "Authorization header could not be parsed as string: {}",
                err
            ),
            status_code: StatusCode::UNAUTHORIZED,
        })?
        .parse()
        .map_err(|err| ApiError {
            message: format!("Authorization header could not be parsed: {}", err),
            status_code: StatusCode::UNAUTHORIZED,
        })?;

    handle_post_registration(state, auth_header, registration)
        .await
        .map(Json)
}

/// Handler for the GET v2/keys endpoint.
#[debug_handler]
async fn get_keys_endpoint(
<<<<<<< HEAD
    State(state): State<SignalServerState<PostgresDatabase, SignalWebSocket>>,
) {
    // TODO: Call `handle_get_keys`
=======
    State(state): State<SignalServerState<PostgresDatabase, WebSocket>>,
    authenticated_device: AuthenticatedDevice,
    Path((identifier, device_id)): Path<(String, String)>,
) -> Result<Json<PreKeyResponse>, ApiError> {
    state
        .key_manager
        .handle_get_keys(
            &state.db,
            &authenticated_device,
            ServiceId::parse_from_service_id_string(&identifier).ok_or_else(|| ApiError {
                status_code: StatusCode::BAD_REQUEST,
                message: "Identifier is not of right format".into(),
            })?,
            device_id,
        )
        .await
        .map(Json)
>>>>>>> 7a0eb326
}

/// Handler for the POST v2/keys/check endpoint.
#[debug_handler]
async fn post_keycheck_endpoint(
<<<<<<< HEAD
    State(state): State<SignalServerState<PostgresDatabase, SignalWebSocket>>,
) {
    // TODO: Call `handle_post_keycheck`
=======
    State(state): State<SignalServerState<PostgresDatabase, WebSocket>>,
    authenticated_device: AuthenticatedDevice,
    Json(check_keys_request): Json<CheckKeysRequest>,
) -> Result<(), ApiError> {
    state
        .key_manager
        .handle_post_keycheck(
            &authenticated_device,
            get_kind(check_keys_request.identity_type)?,
            check_keys_request.user_digest,
        )
        .await?
        .then(|| ())
        .ok_or_else(|| ApiError {
            status_code: StatusCode::CONFLICT,
            message: "".into(),
        })
>>>>>>> 7a0eb326
}

/// Handler for the PUT v2/keys endpoint.
#[debug_handler]
async fn put_keys_endpoint(
<<<<<<< HEAD
    State(state): State<SignalServerState<PostgresDatabase, SignalWebSocket>>,
) {
    // TODO: Call `handle_put_keys`
=======
    State(state): State<SignalServerState<PostgresDatabase, WebSocket>>,
    authenticated_device: AuthenticatedDevice,
    Query(identity_type): Query<String>,
    Json(set_keys_request): Json<SetKeyRequest>,
) -> Result<(), ApiError> {
    state
        .key_manager
        .handle_put_keys(
            &authenticated_device,
            set_keys_request,
            get_kind(identity_type)?,
        )
        .await
>>>>>>> 7a0eb326
}

/// Handler for the DELETE v1/accounts/me endpoint.
#[debug_handler]
async fn delete_account_endpoint(
    State(state): State<SignalServerState<PostgresDatabase, SignalWebSocket>>,
) {
    // TODO: Call `handle_delete_account`
}

/// Handler for the DELETE v1/devices/{device_id} endpoint.
#[debug_handler]
async fn delete_device_endpoint(
    State(state): State<SignalServerState<PostgresDatabase, SignalWebSocket>>,
) {
    // TODO: Call `handle_delete_device`
}

/// Handler for the POST v1/devices/link endpoint.
#[debug_handler]
async fn post_link_device_endpoint(
    State(state): State<SignalServerState<PostgresDatabase, SignalWebSocket>>,
) {
    // TODO: Call `handle_post_link_device`
}

// Websocket upgrade handler '/v1/websocket'
#[debug_handler]
async fn create_websocket_endpoint(
    State(mut state): State<SignalServerState<PostgresDatabase, SignalWebSocket>>,
    authenticated_device: AuthenticatedDevice,
    ws: WebSocketUpgrade,
    user_agent: Option<TypedHeader<headers::UserAgent>>,
    ConnectInfo(addr): ConnectInfo<SocketAddr>,
) -> impl IntoResponse {
    let user_agent = if let Some(TypedHeader(user_agent)) = user_agent {
        user_agent.to_string()
    } else {
        String::from("Unknown browser")
    };
    println!("`{user_agent}` at {addr} connected.");
    ws.on_upgrade(move |socket| {
        let mut wmgr = state.websocket_manager.clone();
        async move {
            let wrap = SignalWebSocket::new(socket);
            let (sender, receiver) = wrap.split();
            let ws = WebSocketConnection::new(
                UserIdentity::AuthenticatedDevice(authenticated_device.into()),
                addr,
                sender,
                state.clone(),
            );
            let addr = ws.protocol_address();
            wmgr.insert(ws, receiver).await;
            let Some(ws) = wmgr.get(&addr).await else {
                println!("ws.on_upgrade: WebSocket does not exist in WebSocketManager");
                return;
            };
            ws.lock().await.send_messages(false).await;
            state
                .message_manager
                .add_message_availability_listener(&addr, ws.clone())
                .await;
            state.client_presence_manager.set_present(&addr, ws).await;
        }
    })
}

/// To add a new endpoint:
///  * create an async router function: `<method>_<endpoint_name>_endpoint`.
///  * create an async handler function: `handle_<method>_<endpoint_name>`
///  * add the router function to the axum router below.
///  * call the handler function from the router function to handle the request.
pub async fn start_server() -> Result<(), Box<dyn std::error::Error>> {
    rustls::crypto::ring::default_provider()
        .install_default()
        .expect("Failed to install rustls crypto provider");
    let config = RustlsConfig::from_pem_file("cert/server.crt", "cert/server.key").await?;

    let cors = CorsLayer::new()
        .allow_methods([
            Method::GET,
            Method::POST,
            Method::PUT,
            Method::DELETE,
            Method::OPTIONS,
        ])
        .max_age(Duration::from_secs(5184000))
        .allow_credentials(true)
        .allow_headers([AUTHORIZATION, CONTENT_TYPE, CONTENT_LENGTH, ACCEPT, ORIGIN]);

    let state = SignalServerState::<PostgresDatabase, SignalWebSocket>::new().await;

    let message_persister = MessagePersister::start(
        state.message_manager.clone(),
        state.message_cache.clone(),
        state.db.clone(),
        state.account_manager.clone(),
    );

    let app = Router::new()
        .route("/", get(|| async { "Hello from Signal Server" }))
        .route("/v1/messages", get(get_messages_endpoint))
        .route("/v1/messages/:destination", put(put_messages_endpoint))
        .route("/v1/registration", post(post_registration_endpoint))
        .route("/v2/keys/:identifier/:device_id", get(get_keys_endpoint))
        .route("/v2/keys/check", post(post_keycheck_endpoint))
        .route("/v2/keys", put(put_keys_endpoint))
        .route("/v1/accounts/me", delete(delete_account_endpoint))
        .route("/v1/devices/link", post(post_link_device_endpoint))
        .route("/v1/devices/:device_id", delete(delete_device_endpoint))
        .route("/v1/websocket", any(create_websocket_endpoint))
        .with_state(state)
        /*.layer(
            ServiceBuilder::new()
                .layer(
                    TraceLayer::new_for_http()
                        .make_span_with(trace::DefaultMakeSpan::new().level(Level::DEBUG)), // .on_request(trace::DefaultOnRequest::new().level(Level::TRACE))
                                                                                            // .on_response(trace::DefaultOnResponse::new().level(Level::TRACE))
                                                                                            // .on_body_chunk(trace::DefaultOnBodyChunk::new()),
                )
                .layer(TraceLayer::new_for_grpc()),
        )*/
        .layer(cors);

    let address = env::var("SERVER_ADDRESS")?;
    let https_port = env::var("HTTPS_PORT")?;
    let http_port = env::var("HTTP_PORT")?;

    let http_addr = SocketAddr::from_str(format!("{}:{}", address, http_port).as_str())?;
    let https_addr = SocketAddr::from_str(format!("{}:{}", address, https_port).as_str())?;

    // we should probably sometime in future a proxy or something to redirect instead
    tokio::spawn(redirect_http_to_https(
        http_addr,
        http_port.parse()?,
        https_port.parse()?,
    ));

    axum_server::bind_rustls(https_addr, config)
        .serve(app.into_make_service_with_connect_info::<SocketAddr>())
        .await?;

    message_persister.stop().await;

    Ok(())
}

fn time_now() -> Result<u64, ApiError> {
    Ok(SystemTime::now()
        .duration_since(SystemTime::UNIX_EPOCH)
        .map_err(|_| ApiError {
            status_code: StatusCode::INTERNAL_SERVER_ERROR,
            message: "".into(),
        })?
        .as_secs())
}

fn get_kind(identity_string: String) -> Result<ServiceIdKind, ApiError> {
    match identity_string.as_str() {
        "aci" | "ACI" | "" => Ok(ServiceIdKind::Aci),
        "pni" | "PNI" => Ok(ServiceIdKind::Pni),
        _ => {
             Err(ApiError {
                status_code: StatusCode::BAD_REQUEST,
                message: "Identity type needs to be either of: aci | pni | ACI | PNI or none which will default to aci".into(),
            })
        }
    }
}

#[cfg(test)]
mod server_tests {

    #[ignore = "Not implemented"]
    #[tokio::test]
    async fn handle_get_messages_pops_message_queue() {
        todo!()
    }

    #[ignore = "Not implemented"]
    #[tokio::test]
    async fn handle_register_account_registers_account() {
        todo!()
    }

    #[ignore = "Not implemented"]
    #[tokio::test]
    async fn handle_get_keys_gets_keys() {
        todo!();
    }

    #[ignore = "Not implemented"]
    #[tokio::test]
    async fn handle_post_keycheck_test() {
        todo!()
    }

    #[ignore = "Not implemented"]
    #[tokio::test]
    async fn handle_() {
        todo!()
    }

    #[ignore = "Not implemented"]
    #[tokio::test]
    async fn handle_delete_account_deletes_account() {
        todo!()
    }

    #[ignore = "Not implemented"]
    #[tokio::test]
    async fn handle_post_link_device_registers_new_device() {
        todo!()
    }

    #[ignore = "Not implemented"]
    #[tokio::test]
    async fn handle_delete_device_deletes_device() {
        todo!()
    }
}<|MERGE_RESOLUTION|>--- conflicted
+++ resolved
@@ -18,15 +18,11 @@
 use axum::extract::ws::Message;
 use axum::{
     debug_handler,
-<<<<<<< HEAD
-    extract::{connect_info::ConnectInfo, ws::WebSocketUpgrade, Host, Path, State},
-=======
     extract::{
         connect_info::ConnectInfo,
         ws::{WebSocket, WebSocketUpgrade},
         Host, Path, Query, State,
     },
->>>>>>> 7a0eb326
     handler::HandlerWithoutStateExt,
     http::{
         header::{ACCEPT, AUTHORIZATION, CONTENT_LENGTH, CONTENT_TYPE, ORIGIN},
@@ -323,12 +319,7 @@
 /// Handler for the GET v2/keys endpoint.
 #[debug_handler]
 async fn get_keys_endpoint(
-<<<<<<< HEAD
-    State(state): State<SignalServerState<PostgresDatabase, SignalWebSocket>>,
-) {
-    // TODO: Call `handle_get_keys`
-=======
-    State(state): State<SignalServerState<PostgresDatabase, WebSocket>>,
+    State(state): State<SignalServerState<PostgresDatabase, SignalWebSocket>>,
     authenticated_device: AuthenticatedDevice,
     Path((identifier, device_id)): Path<(String, String)>,
 ) -> Result<Json<PreKeyResponse>, ApiError> {
@@ -345,18 +336,12 @@
         )
         .await
         .map(Json)
->>>>>>> 7a0eb326
 }
 
 /// Handler for the POST v2/keys/check endpoint.
 #[debug_handler]
 async fn post_keycheck_endpoint(
-<<<<<<< HEAD
-    State(state): State<SignalServerState<PostgresDatabase, SignalWebSocket>>,
-) {
-    // TODO: Call `handle_post_keycheck`
-=======
-    State(state): State<SignalServerState<PostgresDatabase, WebSocket>>,
+    State(state): State<SignalServerState<PostgresDatabase, SignalWebSocket>>,
     authenticated_device: AuthenticatedDevice,
     Json(check_keys_request): Json<CheckKeysRequest>,
 ) -> Result<(), ApiError> {
@@ -373,18 +358,12 @@
             status_code: StatusCode::CONFLICT,
             message: "".into(),
         })
->>>>>>> 7a0eb326
 }
 
 /// Handler for the PUT v2/keys endpoint.
 #[debug_handler]
 async fn put_keys_endpoint(
-<<<<<<< HEAD
-    State(state): State<SignalServerState<PostgresDatabase, SignalWebSocket>>,
-) {
-    // TODO: Call `handle_put_keys`
-=======
-    State(state): State<SignalServerState<PostgresDatabase, WebSocket>>,
+    State(state): State<SignalServerState<PostgresDatabase, SignalWebSocket>>,
     authenticated_device: AuthenticatedDevice,
     Query(identity_type): Query<String>,
     Json(set_keys_request): Json<SetKeyRequest>,
@@ -397,7 +376,6 @@
             get_kind(identity_type)?,
         )
         .await
->>>>>>> 7a0eb326
 }
 
 /// Handler for the DELETE v1/accounts/me endpoint.
