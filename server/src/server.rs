use crate::account::{Account, Device};
use crate::database::SignalDatabase;
use crate::error::ApiError;
use crate::in_memory_db::InMemorySignalDatabase;
use crate::managers::state::SignalServerState;
use crate::postgres::PostgresDatabase;
use anyhow::Result;
use axum::extract::{connect_info::ConnectInfo, Host, Path, State};
use axum::handler::HandlerWithoutStateExt;
use axum::http::header::{ACCEPT, AUTHORIZATION, CONTENT_LENGTH, CONTENT_TYPE, ORIGIN};
use axum::http::{HeaderMap, Method, StatusCode, Uri};
use axum::response::{IntoResponse, Redirect};
use axum::routing::{any, delete, get, post, put};
use axum::BoxError;
use axum::{debug_handler, Json, Router};
use common::signal_protobuf::Envelope;
use common::web_api::authorization::BasicAuthorizationHeader;
use common::web_api::{
    AuthorizationHeader, CreateAccountOptions, DevicePreKeyBundle, RegistrationRequest,
    SetKeyRequest, SignalMessages, UploadKeys,
};
use libsignal_core::{DeviceId, Pni, ProtocolAddress, ServiceId};
use libsignal_protocol::{kem, IdentityKey, PreKeyBundle, PublicKey};
use std::env;
use std::time::Duration;
use tower_http::cors::CorsLayer;
use uuid::Uuid;

use crate::message_cache::MessageCache;
use crate::socket::{SocketManager, ToEnvelope};
use axum::extract::ws::{WebSocket, WebSocketUpgrade};
use axum_extra::{headers, TypedHeader};
use axum_server::tls_rustls::RustlsConfig;
use std::net::SocketAddr;
use std::str::FromStr;

<<<<<<< HEAD
use crate::socket::{SocketManager, ToEnvelope};

#[derive(Clone, Debug)]
struct SignalServerState<T: SignalDatabase> {
    db: T,
    socket_manager: SocketManager<WebSocket>,
}

impl<T: SignalDatabase> SignalServerState<T> {
    #[allow(dead_code)]
    fn database(&self) -> T {
        self.db.clone()
    }
}

impl SignalServerState<InMemorySignalDatabase> {
    async fn new() -> Self {
        Self {
            db: InMemorySignalDatabase::new(),
            socket_manager: SocketManager::new(),
        }
    }
}

impl SignalServerState<PostgresDatabase> {
    async fn new() -> Self {
        Self {
            db: PostgresDatabase::connect().await.unwrap(),
            socket_manager: SocketManager::new(),
        }
    }
}

=======
>>>>>>> a763cff4
async fn handle_put_messages<T: SignalDatabase>(
    state: SignalServerState<T>,
    address: ProtocolAddress,
    payload: SignalMessages,
) -> Result<(), ApiError> {
    println!("Received message");
    /* TODO: handle_put_message
       this depends on ToEnvelope trait being implemented for SignalMessage which depends on Account
    */
    todo!()
}

async fn handle_get_messages<T: SignalDatabase>(
    state: SignalServerState<T>,
    address: ProtocolAddress,
) {
    println!("Get messages")
}

async fn handle_put_registration<T: SignalDatabase>(
    state: SignalServerState<T>,
    auth_header: BasicAuthorizationHeader,
    registration: RegistrationRequest,
) -> Result<(), ApiError> {
    println!("Register client");
    let phone_number = auth_header.username();

    state
        .create_account(
            phone_number.to_owned(),
            registration.account_attributes().to_owned(),
            registration.aci_identity_key().to_owned(),
            registration.pni_identity_key().to_owned(),
            Device::new(
                1.into(),
                "my_device".to_owned(),
                0,
                0,
                "no token".to_owned(),
                "salt".to_owned(),
                registration.aci_signed_pre_key().to_owned(),
                registration.pni_signed_pre_key().to_owned(),
                registration.aci_pq_last_resort_pre_key().to_owned(),
                registration.pni_pq_last_resort_pre_key().to_owned(),
            ),
        )
        .await
        .map_err(|err| ApiError {
            message: format!("Could not create account:{}", err),
            status_code: StatusCode::INTERNAL_SERVER_ERROR,
        });

    Ok(())
}

// redirect from http to https. this is temporary
async fn redirect_http_to_https(addr: SocketAddr, http: u16, https: u16) -> Result<(), BoxError> {
    fn make_https(host: String, uri: Uri, http: u16, https: u16) -> Result<Uri, BoxError> {
        let mut parts = uri.into_parts();

        parts.scheme = Some(axum::http::uri::Scheme::HTTPS);

        if parts.path_and_query.is_none() {
            parts.path_and_query = Some("/".parse()?);
        }

        let https_host = host.replace(&http.to_string(), &https.to_string());
        parts.authority = Some(https_host.parse()?);

        Ok(Uri::from_parts(parts)?)
    }

    let redirect = move |Host(host): Host, uri: Uri| async move {
        match make_https(host, uri, http, https) {
            Ok(uri) => Ok(Redirect::permanent(&uri.to_string())),
            Err(_) => Err(StatusCode::BAD_REQUEST),
        }
    };

    let listener = tokio::net::TcpListener::bind(addr).await?;

    axum::serve(listener, redirect.into_make_service()).await?;
    Ok(())
}

/// A protocol address is represented in string form as
/// <user_id>.<device_id>. This function takes this string and
/// produces a [ProtocolAddress].
fn parse_protocol_address(string: String) -> Result<ProtocolAddress, ApiError> {
    let (user_id, dev_id) = string
        .find(".")
        .ok_or(ApiError {
            message: "Could not parse address. Address did not contain '.'".to_owned(),
            status_code: StatusCode::BAD_REQUEST,
        })
        .map(|pos| string.split_at(pos))?;
    let device_id: DeviceId = dev_id[1..]
        .parse::<u32>()
        .map_err(|e| ApiError {
            message: format!("Could not parse device_id: {}.", e),
            status_code: StatusCode::BAD_REQUEST,
        })?
        .into();

    Ok(ProtocolAddress::new(user_id.to_owned(), device_id))
}

fn parse_service_id(string: String) -> Result<ServiceId, ApiError> {
    ServiceId::parse_from_service_id_string(&string).ok_or_else(|| ApiError {
        message: "Could not parse service id".to_owned(),
        status_code: StatusCode::BAD_REQUEST,
    })
}

/// Handler for the PUT v1/messages/{address} endpoint.
#[debug_handler]
async fn put_messages_endpoint(
    State(state): State<SignalServerState<PostgresDatabase>>,
    Path(address): Path<String>,
    Json(payload): Json<SignalMessages>, // TODO: Multiple messages could be sent at one time
) -> Result<(), ApiError> {
    let address = parse_protocol_address(address)?;
    handle_put_messages(state, address, payload).await
}

/// Handler for the GET v1/messages endpoint.
#[debug_handler]
async fn get_messages_endpoint(State(state): State<SignalServerState<PostgresDatabase>>) {
    // TODO: Call `handle_get_messages`
}

/// Handler for the PUT v1/registration endpoint.
#[debug_handler]
async fn put_registration_endpoint(
    State(state): State<SignalServerState<PostgresDatabase>>,
    headers: HeaderMap,
    Json(registration): Json<RegistrationRequest>,
) -> Result<(), ApiError> {
    let auth_header = headers
        .get("Authorization")
        .ok_or_else(|| ApiError {
            message: "Missing authorization header".to_owned(),
            status_code: StatusCode::UNAUTHORIZED,
        })?
        .to_str()
        .map_err(|err| ApiError {
            message: format!(
                "Authorization header could not be parsed as string: {}",
                err
            ),
            status_code: StatusCode::UNAUTHORIZED,
        })?
        .parse()
        .map_err(|err| ApiError {
            message: format!("Authorization header could not be parsed: {}", err),
            status_code: StatusCode::UNAUTHORIZED,
        })?;

    handle_put_registration(state, auth_header, registration).await
}

/// Handler for the GET v2/keys endpoint.
#[debug_handler]
async fn get_keys_endpoint(State(state): State<SignalServerState<PostgresDatabase>>) {
    // TODO: Call `handle_get_keys`
}

/// Handler for the POST v2/keys/check endpoint.
#[debug_handler]
async fn post_keycheck_endpoint(State(state): State<SignalServerState<PostgresDatabase>>) {
    // TODO: Call `handle_post_keycheck`
}

/// Handler for the PUT v2/keys endpoint.
#[debug_handler]
async fn put_keys_endpoint(State(state): State<SignalServerState<PostgresDatabase>>) {
    // TODO: Call `handle_put_keys`
}

/// Handler for the DELETE v1/accounts/me endpoint.
#[debug_handler]
async fn delete_account_endpoint(State(state): State<SignalServerState<PostgresDatabase>>) {
    // TODO: Call `handle_delete_account`
}

/// Handler for the DELETE v1/devices/{device_id} endpoint.
#[debug_handler]
async fn delete_device_endpoint(State(state): State<SignalServerState<PostgresDatabase>>) {
    // TODO: Call `handle_delete_device`
}

/// Handler for the POST v1/devices/link endpoint.
#[debug_handler]
async fn post_link_device_endpoint(State(state): State<SignalServerState<PostgresDatabase>>) {
    // TODO: Call `handle_post_link_device`
}

// Websocket upgrade handler '/v1/websocket'
#[debug_handler]
async fn create_websocket_endpoint(
    State(mut state): State<SignalServerState<PostgresDatabase>>,
    /*authenticated_device: ???, */
    ws: WebSocketUpgrade,
    user_agent: Option<TypedHeader<headers::UserAgent>>,
    ConnectInfo(addr): ConnectInfo<SocketAddr>,
) -> impl IntoResponse {
    let user_agent = if let Some(TypedHeader(user_agent)) = user_agent {
        user_agent.to_string()
    } else {
        String::from("Unknown browser")
    };
    println!("`{user_agent}` at {addr} connected.");
    ws.on_upgrade(move |socket| {
        let mut socket_manager = state.socket_manager().clone();
        async move {
            socket_manager
                .handle_socket(/*authenticated_device,*/ socket, addr)
                .await;
        }
    })
}

/// To add a new endpoint:
///  * create an async router function: `<method>_<endpoint_name>_endpoint`.
///  * create an async handler function: `handle_<method>_<endpoint_name>`
///  * add the router function to the axum router below.
///  * call the handler function from the router function to handle the request.
pub async fn start_server() -> Result<(), Box<dyn std::error::Error>> {
    rustls::crypto::ring::default_provider()
        .install_default()
        .expect("Failed to install rustls crypto provider");
    let config = RustlsConfig::from_pem_file("cert/server.crt", "cert/server.key").await?;

    let cors = CorsLayer::new()
        .allow_methods([
            Method::GET,
            Method::POST,
            Method::PUT,
            Method::DELETE,
            Method::OPTIONS,
        ])
        .max_age(Duration::from_secs(5184000))
        .allow_credentials(true)
        .allow_headers([AUTHORIZATION, CONTENT_TYPE, CONTENT_LENGTH, ACCEPT, ORIGIN]);

    let state = SignalServerState::<PostgresDatabase>::new().await;

    let app = Router::new()
        .route("/", get(|| async { "Hello from Signal Server" }))
        .route("/v1/messages", get(get_messages_endpoint))
        .route("/v1/messages/:destination", put(put_messages_endpoint))
        .route("/v1/registration/", post(put_registration_endpoint))
        .route("/v2/keys", get(get_keys_endpoint))
        .route("/v2/keys/check", post(post_keycheck_endpoint))
        .route("/v2/keys", put(put_keys_endpoint))
        .route("/v1/accounts/me", delete(delete_account_endpoint))
        .route("/v1/devices/link", post(post_link_device_endpoint))
        .route("/v1/devices/:device_id", delete(delete_device_endpoint))
        .route("/v1/websocket", any(create_websocket_endpoint))
        .with_state(state)
        .layer(cors);

    let address = env::var("SERVER_ADDRESS")?;
    let https_port = env::var("HTTPS_PORT")?;
    let http_port = env::var("HTTP_PORT")?;

    let http_addr = SocketAddr::from_str(format!("{}:{}", address, http_port).as_str())?;
    let https_addr = SocketAddr::from_str(format!("{}:{}", address, https_port).as_str())?;

    // we should probably sometime in future a proxy or something to redirect instead
    tokio::spawn(redirect_http_to_https(
        http_addr,
        http_port.parse()?,
        https_port.parse()?,
    ));

    axum_server::bind_rustls(https_addr, config)
        .serve(app.into_make_service_with_connect_info::<SocketAddr>())
        .await?;

    Ok(())
}

#[cfg(test)]
mod server_tests {
<<<<<<< HEAD
    use std::sync::{Arc, Mutex};

    use super::*;
    use super::{handle_put_messages, SignalServerState};
    use crate::account::Account;
    use crate::database::SignalDatabase;
    use libsignal_protocol::*;
    use uuid::Uuid;

=======
>>>>>>> a763cff4
    #[ignore = "Not implemented"]
    #[tokio::test]
    async fn handle_get_messages_pops_message_queue() {
        todo!()
    }

    #[ignore = "Not implemented"]
    #[tokio::test]
    async fn handle_register_account_registers_account() {
        todo!()
    }

    #[ignore = "Not implemented"]
    #[tokio::test]
    async fn handle_get_keys_gets_keys() {
        todo!();
    }

    #[ignore = "Not implemented"]
    #[tokio::test]
    async fn handle_post_keycheck_test() {
        todo!()
    }

    #[ignore = "Not implemented"]
    #[tokio::test]
    async fn handle_() {
        todo!()
    }

    #[ignore = "Not implemented"]
    #[tokio::test]
    async fn handle_delete_account_deletes_account() {
        todo!()
    }

    #[ignore = "Not implemented"]
    #[tokio::test]
    async fn handle_post_link_device_registers_new_device() {
        todo!()
    }

    #[ignore = "Not implemented"]
    #[tokio::test]
    async fn handle_delete_device_deletes_device() {
        todo!()
    }
}<|MERGE_RESOLUTION|>--- conflicted
+++ resolved
@@ -34,42 +34,6 @@
 use std::net::SocketAddr;
 use std::str::FromStr;
 
-<<<<<<< HEAD
-use crate::socket::{SocketManager, ToEnvelope};
-
-#[derive(Clone, Debug)]
-struct SignalServerState<T: SignalDatabase> {
-    db: T,
-    socket_manager: SocketManager<WebSocket>,
-}
-
-impl<T: SignalDatabase> SignalServerState<T> {
-    #[allow(dead_code)]
-    fn database(&self) -> T {
-        self.db.clone()
-    }
-}
-
-impl SignalServerState<InMemorySignalDatabase> {
-    async fn new() -> Self {
-        Self {
-            db: InMemorySignalDatabase::new(),
-            socket_manager: SocketManager::new(),
-        }
-    }
-}
-
-impl SignalServerState<PostgresDatabase> {
-    async fn new() -> Self {
-        Self {
-            db: PostgresDatabase::connect().await.unwrap(),
-            socket_manager: SocketManager::new(),
-        }
-    }
-}
-
-=======
->>>>>>> a763cff4
 async fn handle_put_messages<T: SignalDatabase>(
     state: SignalServerState<T>,
     address: ProtocolAddress,
@@ -355,18 +319,6 @@
 
 #[cfg(test)]
 mod server_tests {
-<<<<<<< HEAD
-    use std::sync::{Arc, Mutex};
-
-    use super::*;
-    use super::{handle_put_messages, SignalServerState};
-    use crate::account::Account;
-    use crate::database::SignalDatabase;
-    use libsignal_protocol::*;
-    use uuid::Uuid;
-
-=======
->>>>>>> a763cff4
     #[ignore = "Not implemented"]
     #[tokio::test]
     async fn handle_get_messages_pops_message_queue() {
