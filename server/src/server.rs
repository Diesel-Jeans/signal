--- conflicted
+++ resolved
@@ -1,20 +1,18 @@
+use crate::message_cache::MessageCache;
 use anyhow::{bail, Result};
 use axum::extract::{Path, State};
+use axum::handler::Handler;
 use axum::http::header::{ACCEPT, AUTHORIZATION, CONTENT_LENGTH, CONTENT_TYPE, ORIGIN};
 use axum::http::Method;
 use axum::routing::{delete, get, post, put};
 use axum::{Json, Router};
 use common::pre_key::PreKey;
 use common::web_api::{CreateAccountOptions, UploadKeys, UploadSignedPreKey};
-<<<<<<< HEAD
 use deadpool_redis::{
     redis::{cmd, FromRedisValue},
-    Config, Pool, Runtime, Connection
+    Config, Connection, Runtime,
 };
-use libsignal_protocol::PreKeyBundleContent;
-=======
 use libsignal_protocol::{kem, PreKeyBundleContent, PublicKey};
->>>>>>> 481ded37
 use serde::{Deserialize, Serialize};
 use sha2::{Digest, Sha256};
 use sqlx::postgres::PgPoolOptions;
@@ -22,11 +20,8 @@
 use std::collections::{HashMap, HashSet, VecDeque};
 use std::sync::Arc;
 use std::time::Duration;
-use axum::handler::Handler;
 use tokio::sync::Mutex;
 use tower_http::cors::CorsLayer;
-use crate::message_cache::{insert, send_message_to_db, listen_for_expirations};
-
 type Username = String;
 type DeviceID = u32;
 type UserID = u32;
@@ -265,33 +260,20 @@
 }
 
 #[derive(Clone)]
-<<<<<<< HEAD
 pub(crate) struct ServerState {
-    db: Arc<Mutex<InMemorySignalDatabase>>,
-    pub(crate) redis: Pool,
-}
-
-impl ServerState {
-    async fn new() -> ServerState {
-        let mut redis_config = Config::from_url("redis://127.0.0.1:6379");
-        let redis_pool = redis_config.create_pool(Some(Runtime::Tokio1)).unwrap();
-
-        ServerState {
-            db: Arc::new(Mutex::new(InMemorySignalDatabase::new())),
-            redis: redis_pool,
-        }
-=======
-pub struct ServerState {
+    pub(crate) redis: deadpool_redis::Pool,
     pub db: Arc<Mutex<InMemorySignalDatabase>>,
-
     pub pool: Pool<Postgres>,
 }
 
 impl ServerState {
     async fn new() -> Result<ServerState> {
-        dotenv::dotenv().expect("Unable to load environment variables from .env file");
-        let db_url = std::env::var("DATABASE_URL").expect("Unable to read DATABASE_URL env var");
-
+        dotenv::dotenv().expect("Unable to load environment variables from ..env file");
+        let redis_url = std::env::var("REDIS_URL").expect("Unable to read REDIS_URL .env var");
+        let mut redis_config = Config::from_url(redis_url);
+        let redis_pool: deadpool_redis::Pool = redis_config.create_pool(Some(Runtime::Tokio1))?;
+
+        let db_url = std::env::var("DATABASE_URL").expect("Unable to read DATABASE_URL .env var");
         let pool = PgPoolOptions::new()
             .max_connections(100)
             .connect(&db_url)
@@ -300,9 +282,9 @@
 
         Ok(ServerState {
             db: Arc::new(Mutex::new(InMemorySignalDatabase::new())),
+            redis: redis_pool,
             pool,
         })
->>>>>>> 481ded37
     }
 }
 
@@ -319,8 +301,14 @@
     let mut connection = state.redis.get().await.unwrap();
     let addr = address.as_str();
 
-    insert(&mut connection, "b0231ab5-4c7e-40ea-a544-f925c5054323".to_string(), 2, "Hello this is a test of the insert() function".to_string(), "1337".to_string() ).await;
-
+    MessageCache::insert(
+        &mut connection,
+        "b0231ab5-4c7e-40ea-a544-f925c5054323".to_string(),
+        2,
+        "Hello this is a test of the insert() function".to_string(),
+        "1337".to_string(),
+    )
+    .await;
 }
 
 async fn handle_publish_bundle(
@@ -357,6 +345,16 @@
 
 async fn handle_delete_device() {
     println!("Delete device");
+}
+
+async fn set_redis_config(conn: &mut Connection) {
+    cmd("CONFIG")
+        .arg("SET")
+        .arg("notify-keyspace-events")
+        .arg("Ex")
+        .query_async::<()>(conn)
+        .await
+        .unwrap()
 }
 
 pub async fn start_server() -> Result<(), Box<dyn std::error::Error>> {
@@ -371,14 +369,12 @@
         .max_age(Duration::from_secs(5184000))
         .allow_credentials(true)
         .allow_headers([AUTHORIZATION, CONTENT_TYPE, CONTENT_LENGTH, ACCEPT, ORIGIN]);
-<<<<<<< HEAD
-    let server = ServerState::new().await;
-    let redis_pubsub_client = redis::Client::open("redis://127.0.0.1:6379").unwrap();
-    let redis_pubsub_client_connection = redis_pubsub_client.get_connection().unwrap();
-    tokio::spawn(listen_for_expirations(redis_pubsub_client_connection));
-=======
     let server = ServerState::new().await?;
->>>>>>> 481ded37
+    let redis_client = redis::Client::open(std::env::var("REDIS_URL")?)?;
+    let conn = redis_client.get_connection()?;
+    tokio::spawn(MessageCache::listen_for_expirations(conn));
+    let mut conn = server.redis.get().await.unwrap();
+    set_redis_config(&mut conn).await;
     let app = Router::new()
         .route("/message/:address", put(handle_send_message))
         .route("/bundle/:address", post(handle_publish_bundle))
@@ -391,7 +387,6 @@
         .with_state(server)
         .layer(cors);
     let listener = tokio::net::TcpListener::bind("127.0.0.1:1234").await?;
-    println!("hello");
     axum::serve(listener, app).await?;
     Ok(())
 }
