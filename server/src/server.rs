use crate::account::{Account, AuthenticatedDevice, Device};
use crate::database::SignalDatabase;
use crate::error::ApiError;
use crate::in_memory_db::InMemorySignalDatabase;
use crate::managers::state::SignalServerState;
use crate::postgres::PostgresDatabase;
use anyhow::Result;
use axum::extract::{connect_info::ConnectInfo, Host, Path, State};
use axum::handler::HandlerWithoutStateExt;
use axum::http::header::{ACCEPT, AUTHORIZATION, CONTENT_LENGTH, CONTENT_TYPE, ORIGIN};
use axum::http::{HeaderMap, Method, StatusCode, Uri};
use axum::response::{IntoResponse, Redirect};
use axum::routing::{any, delete, get, post, put};
use axum::BoxError;
use axum::{debug_handler, Json, Router};
use common::signal_protobuf::Envelope;
use common::web_api::authorization::BasicAuthorizationHeader;
use common::web_api::{
    AuthorizationHeader, CreateAccountOptions, DevicePreKeyBundle, RegistrationRequest,
    SetKeyRequest, SignalMessages, UploadKeys,
};
use libsignal_core::{DeviceId, Pni, ProtocolAddress, ServiceId};
use libsignal_protocol::{kem, IdentityKey, PreKeyBundle, PublicKey};
use std::env;
use std::time::Duration;
use tower_http::cors::CorsLayer;
use uuid::Uuid;

use crate::message_cache::MessageCache;
use axum::extract::ws::{WebSocket, WebSocketUpgrade};
use axum_extra::{headers, TypedHeader};
use axum_server::tls_rustls::RustlsConfig;
use std::net::SocketAddr;
use std::str::FromStr;

async fn handle_put_messages<T: SignalDatabase>(
    state: SignalServerState<T>,
    address: ProtocolAddress,
    payload: SignalMessages,
) -> Result<(), ApiError> {
    println!("Received message");
    /* TODO: handle_put_message
       this depends on ToEnvelope trait being implemented for SignalMessage which depends on Account
    */
    todo!()
}

async fn handle_get_messages<T: SignalDatabase>(
    state: SignalServerState<T>,
    address: ProtocolAddress,
) {
    println!("Get messages")
}

async fn handle_put_registration<T: SignalDatabase>(
    state: SignalServerState<T>,
    auth_header: BasicAuthorizationHeader,
    registration: RegistrationRequest,
) -> Result<(), ApiError> {
    println!("Register client");
    let phone_number = auth_header.username();

    state
        .create_account(
            phone_number.to_owned(),
            registration.account_attributes().to_owned(),
            registration.aci_identity_key().to_owned(),
            registration.pni_identity_key().to_owned(),
            Device::new(
                1.into(),
                "my_device".to_owned(),
                0,
                0,
                "no token".as_bytes().to_vec(),
                "salt".to_owned(),
            ),
            DevicePreKeyBundle {
                aci_signed_pre_key: registration.aci_signed_pre_key().to_owned(),
                pni_signed_pre_key: registration.pni_signed_pre_key().to_owned(),
                aci_pq_pre_key: registration.aci_pq_last_resort_pre_key().to_owned(),
                pni_pq_pre_key: registration.pni_pq_last_resort_pre_key().to_owned(),
            },
        )
        .await
        .map_err(|err| ApiError {
            message: format!("Could not create account:{}", err),
            status_code: StatusCode::INTERNAL_SERVER_ERROR,
        });

    Ok(())
}

// redirect from http to https. this is temporary
async fn redirect_http_to_https(addr: SocketAddr, http: u16, https: u16) -> Result<(), BoxError> {
    fn make_https(host: String, uri: Uri, http: u16, https: u16) -> Result<Uri, BoxError> {
        let mut parts = uri.into_parts();

        parts.scheme = Some(axum::http::uri::Scheme::HTTPS);

        if parts.path_and_query.is_none() {
            parts.path_and_query = Some("/".parse()?);
        }

        let https_host = host.replace(&http.to_string(), &https.to_string());
        parts.authority = Some(https_host.parse()?);

        Ok(Uri::from_parts(parts)?)
    }

    let redirect = move |Host(host): Host, uri: Uri| async move {
        match make_https(host, uri, http, https) {
            Ok(uri) => Ok(Redirect::permanent(&uri.to_string())),
            Err(_) => Err(StatusCode::BAD_REQUEST),
        }
    };

    let listener = tokio::net::TcpListener::bind(addr).await?;

    axum::serve(listener, redirect.into_make_service()).await?;
    Ok(())
}

/// A protocol address is represented in string form as
/// <user_id>.<device_id>. This function takes this string and
/// produces a [ProtocolAddress].
fn parse_protocol_address(string: String) -> Result<ProtocolAddress, ApiError> {
    let (user_id, dev_id) = string
        .find(".")
        .ok_or(ApiError {
            message: "Could not parse address. Address did not contain '.'".to_owned(),
            status_code: StatusCode::BAD_REQUEST,
        })
        .map(|pos| string.split_at(pos))?;
    let device_id: DeviceId = dev_id[1..]
        .parse::<u32>()
        .map_err(|e| ApiError {
            message: format!("Could not parse device_id: {}.", e),
            status_code: StatusCode::BAD_REQUEST,
        })?
        .into();

    Ok(ProtocolAddress::new(user_id.to_owned(), device_id))
}

fn parse_service_id(string: String) -> Result<ServiceId, ApiError> {
    ServiceId::parse_from_service_id_string(&string).ok_or_else(|| ApiError {
        message: "Could not parse service id".to_owned(),
        status_code: StatusCode::BAD_REQUEST,
    })
}

/// Handler for the PUT v1/messages/{address} endpoint.
#[debug_handler]
async fn put_messages_endpoint(
    State(state): State<SignalServerState<PostgresDatabase>>,
    Path(address): Path<String>,
    Json(payload): Json<SignalMessages>, // TODO: Multiple messages could be sent at one time
) -> Result<(), ApiError> {
    let address = parse_protocol_address(address)?;
    handle_put_messages(state, address, payload).await
}

/// Handler for the GET v1/messages endpoint.
#[debug_handler]
async fn get_messages_endpoint(State(state): State<SignalServerState<PostgresDatabase>>) {
    // TODO: Call `handle_get_messages`
}

/// Handler for the PUT v1/registration endpoint.
#[debug_handler]
async fn put_registration_endpoint(
    State(state): State<SignalServerState<PostgresDatabase>>,
    headers: HeaderMap,
    Json(registration): Json<RegistrationRequest>,
) -> Result<(), ApiError> {
    let auth_header = headers
        .get("Authorization")
        .ok_or_else(|| ApiError {
            message: "Missing authorization header".to_owned(),
            status_code: StatusCode::UNAUTHORIZED,
        })?
        .to_str()
        .map_err(|err| ApiError {
            message: format!(
                "Authorization header could not be parsed as string: {}",
                err
            ),
            status_code: StatusCode::UNAUTHORIZED,
        })?
        .parse()
        .map_err(|err| ApiError {
            message: format!("Authorization header could not be parsed: {}", err),
            status_code: StatusCode::UNAUTHORIZED,
        })?;

    handle_put_registration(state, auth_header, registration).await
}

/// Handler for the GET v2/keys endpoint.
#[debug_handler]
async fn get_keys_endpoint(State(state): State<SignalServerState<PostgresDatabase>>) {
    // TODO: Call `handle_get_keys`
}

/// Handler for the POST v2/keys/check endpoint.
#[debug_handler]
async fn post_keycheck_endpoint(State(state): State<SignalServerState<PostgresDatabase>>) {
    // TODO: Call `handle_post_keycheck`
}

/// Handler for the PUT v2/keys endpoint.
#[debug_handler]
async fn put_keys_endpoint(State(state): State<SignalServerState<PostgresDatabase>>) {
    // TODO: Call `handle_put_keys`
}

/// Handler for the DELETE v1/accounts/me endpoint.
#[debug_handler]
async fn delete_account_endpoint(State(state): State<SignalServerState<PostgresDatabase>>) {
    // TODO: Call `handle_delete_account`
}

/// Handler for the DELETE v1/devices/{device_id} endpoint.
#[debug_handler]
async fn delete_device_endpoint(State(state): State<SignalServerState<PostgresDatabase>>) {
    // TODO: Call `handle_delete_device`
}

/// Handler for the POST v1/devices/link endpoint.
#[debug_handler]
async fn post_link_device_endpoint(State(state): State<SignalServerState<PostgresDatabase>>) {
    // TODO: Call `handle_post_link_device`
}

// Websocket upgrade handler '/v1/websocket'
#[debug_handler]
async fn create_websocket_endpoint(
    State(mut state): State<SignalServerState<PostgresDatabase>>,
    authenticated_device: AuthenticatedDevice,
    ws: WebSocketUpgrade,
    user_agent: Option<TypedHeader<headers::UserAgent>>,
    ConnectInfo(addr): ConnectInfo<SocketAddr>,
) -> impl IntoResponse {
    let user_agent = if let Some(TypedHeader(user_agent)) = user_agent {
        user_agent.to_string()
    } else {
        String::from("Unknown browser")
    };
    println!("`{user_agent}` at {addr} connected.");
    ws.on_upgrade(move |socket| {
        let mut wmgr = state.websocket_manager().clone();
        async move {
<<<<<<< HEAD
            /*socket_manager
                .handle_socket(/*authenticated_device,*/ socket, addr)
                .await;*/
=======
            socket_manager
                .handle_socket(authenticated_device, socket, addr)
                .await;
>>>>>>> ee49c38d
        }
    })
}

/// To add a new endpoint:
///  * create an async router function: `<method>_<endpoint_name>_endpoint`.
///  * create an async handler function: `handle_<method>_<endpoint_name>`
///  * add the router function to the axum router below.
///  * call the handler function from the router function to handle the request.
pub async fn start_server() -> Result<(), Box<dyn std::error::Error>> {
    rustls::crypto::ring::default_provider()
        .install_default()
        .expect("Failed to install rustls crypto provider");
    let config = RustlsConfig::from_pem_file("cert/server.crt", "cert/server.key").await?;

    let cors = CorsLayer::new()
        .allow_methods([
            Method::GET,
            Method::POST,
            Method::PUT,
            Method::DELETE,
            Method::OPTIONS,
        ])
        .max_age(Duration::from_secs(5184000))
        .allow_credentials(true)
        .allow_headers([AUTHORIZATION, CONTENT_TYPE, CONTENT_LENGTH, ACCEPT, ORIGIN]);

    let state = SignalServerState::<PostgresDatabase>::new().await;

    let app = Router::new()
        .route("/", get(|| async { "Hello from Signal Server" }))
        .route("/v1/messages", get(get_messages_endpoint))
        .route("/v1/messages/:destination", put(put_messages_endpoint))
        .route("/v1/registration/", post(put_registration_endpoint))
        .route("/v2/keys", get(get_keys_endpoint))
        .route("/v2/keys/check", post(post_keycheck_endpoint))
        .route("/v2/keys", put(put_keys_endpoint))
        .route("/v1/accounts/me", delete(delete_account_endpoint))
        .route("/v1/devices/link", post(post_link_device_endpoint))
        .route("/v1/devices/:device_id", delete(delete_device_endpoint))
        .route("/v1/websocket", any(create_websocket_endpoint))
        .with_state(state)
        .layer(cors);

    let address = env::var("SERVER_ADDRESS")?;
    let https_port = env::var("HTTPS_PORT")?;
    let http_port = env::var("HTTP_PORT")?;

    let http_addr = SocketAddr::from_str(format!("{}:{}", address, http_port).as_str())?;
    let https_addr = SocketAddr::from_str(format!("{}:{}", address, https_port).as_str())?;

    // we should probably sometime in future a proxy or something to redirect instead
    tokio::spawn(redirect_http_to_https(
        http_addr,
        http_port.parse()?,
        https_port.parse()?,
    ));

    axum_server::bind_rustls(https_addr, config)
        .serve(app.into_make_service_with_connect_info::<SocketAddr>())
        .await?;

    Ok(())
}

#[cfg(test)]
mod server_tests {
    #[ignore = "Not implemented"]
    #[tokio::test]
    async fn handle_get_messages_pops_message_queue() {
        todo!()
    }

    #[ignore = "Not implemented"]
    #[tokio::test]
    async fn handle_register_account_registers_account() {
        todo!()
    }

    #[ignore = "Not implemented"]
    #[tokio::test]
    async fn handle_get_keys_gets_keys() {
        todo!();
    }

    #[ignore = "Not implemented"]
    #[tokio::test]
    async fn handle_post_keycheck_test() {
        todo!()
    }

    #[ignore = "Not implemented"]
    #[tokio::test]
    async fn handle_() {
        todo!()
    }

    #[ignore = "Not implemented"]
    #[tokio::test]
    async fn handle_delete_account_deletes_account() {
        todo!()
    }

    #[ignore = "Not implemented"]
    #[tokio::test]
    async fn handle_post_link_device_registers_new_device() {
        todo!()
    }

    #[ignore = "Not implemented"]
    #[tokio::test]
    async fn handle_delete_device_deletes_device() {
        todo!()
    }
}<|MERGE_RESOLUTION|>--- conflicted
+++ resolved
@@ -250,15 +250,9 @@
     ws.on_upgrade(move |socket| {
         let mut wmgr = state.websocket_manager().clone();
         async move {
-<<<<<<< HEAD
             /*socket_manager
                 .handle_socket(/*authenticated_device,*/ socket, addr)
                 .await;*/
-=======
-            socket_manager
-                .handle_socket(authenticated_device, socket, addr)
-                .await;
->>>>>>> ee49c38d
         }
     })
 }
