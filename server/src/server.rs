--- conflicted
+++ resolved
@@ -325,12 +325,7 @@
 /// Handler for the GET v2/keys endpoint.
 #[debug_handler]
 async fn get_keys_endpoint(
-<<<<<<< HEAD
-    State(state): State<SignalServerState<PostgresDatabase, SignalWebSocket>>,
-) {
-    // TODO: Call `handle_get_keys`
-=======
-    State(state): State<SignalServerState<PostgresDatabase, WebSocket>>,
+    State(state): State<SignalServerState<PostgresDatabase, SignalWebSocket>>,
     authenticated_device: AuthenticatedDevice,
     Path((identifier, device_id)): Path<(String, String)>,
 ) -> Result<Json<PreKeyResponse>, ApiError> {
@@ -347,18 +342,12 @@
         )
         .await
         .map(Json)
->>>>>>> 1d63a857
 }
 
 /// Handler for the POST v2/keys/check endpoint.
 #[debug_handler]
 async fn post_keycheck_endpoint(
-<<<<<<< HEAD
-    State(state): State<SignalServerState<PostgresDatabase, SignalWebSocket>>,
-) {
-    // TODO: Call `handle_post_keycheck`
-=======
-    State(state): State<SignalServerState<PostgresDatabase, WebSocket>>,
+    State(state): State<SignalServerState<PostgresDatabase, SignalWebSocket>>,
     authenticated_device: AuthenticatedDevice,
     Json(check_keys_request): Json<CheckKeysRequest>,
 ) -> Result<(), ApiError> {
@@ -375,18 +364,12 @@
             status_code: StatusCode::CONFLICT,
             message: "".into(),
         })
->>>>>>> 1d63a857
 }
 
 /// Handler for the PUT v2/keys endpoint.
 #[debug_handler]
 async fn put_keys_endpoint(
-<<<<<<< HEAD
-    State(state): State<SignalServerState<PostgresDatabase, SignalWebSocket>>,
-) {
-    // TODO: Call `handle_put_keys`
-=======
-    State(state): State<SignalServerState<PostgresDatabase, WebSocket>>,
+    State(state): State<SignalServerState<PostgresDatabase, SignalWebSocket>>,
     authenticated_device: AuthenticatedDevice,
     Query(identity_type): Query<String>,
     Json(set_keys_request): Json<SetKeyRequest>,
@@ -399,7 +382,6 @@
             get_kind(identity_type)?,
         )
         .await
->>>>>>> 1d63a857
 }
 
 /// Handler for the DELETE v1/accounts/me endpoint.
@@ -444,12 +426,8 @@
     ws.on_upgrade(move |socket| {
         let mut wmgr = state.websocket_manager.clone();
         async move {
-<<<<<<< HEAD
             let wrap = SignalWebSocket::new(socket);
             let (mut sender, mut receiver) = wrap.split();
-=======
-            let (sender, receiver) = socket.split();
->>>>>>> 1d63a857
             let ws = WebSocketConnection::new(
                 UserIdentity::AuthenticatedDevice(authenticated_device.into()),
                 addr,
