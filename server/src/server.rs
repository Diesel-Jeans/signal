--- conflicted
+++ resolved
@@ -56,12 +56,8 @@
         authenticated_device.account().clone()
     } else {
         state
-<<<<<<< HEAD
             .account_manager
             .get_account(&destination_identifier)
-=======
-            .get_account(destination_identifier)
->>>>>>> 19da0078
             .await
             .map_err(|_| ApiError {
                 status_code: StatusCode::NOT_FOUND,
@@ -139,16 +135,16 @@
     let time_now = time_now()?;
     let phone_number = auth_header.username();
     let hash = SaltedTokenHash::generate_for(auth_header.password())?;
-    let device = Device::new(
-        1.into(),                                              // Device id
-        registration.account_attributes().name.clone(),        // Name
-        time_now,                                              // Last seen
-        time_now,                                              // Created
-        hash.hash(),                                           // Token
-        hash.salt(),                                           // Salt
-        registration.account_attributes().registration_id,     // Registration id
-        registration.account_attributes().pni_registration_id, // Pni registration id
-    );
+    let device = Device::builder()
+        .device_id(1.into())
+        .name(registration.account_attributes().name.clone())
+        .last_seen(time_now)
+        .created(time_now)
+        .auth_token(hash.hash())
+        .salt(hash.salt())
+        .registration_id(registration.account_attributes().registration_id)
+        .pni_registration_id(registration.account_attributes().pni_registration_id)
+        .build();
 
     let device_pre_key_bundle = DevicePreKeyBundle {
         aci_signed_pre_key: registration.aci_signed_pre_key().to_owned(),
@@ -157,7 +153,6 @@
         pni_pq_pre_key: registration.pni_pq_last_resort_pre_key().to_owned(),
     };
 
-    // Create and get new account
     let account = state
         .account_manager
         .create_account(
@@ -165,26 +160,7 @@
             registration.account_attributes().to_owned(),
             registration.aci_identity_key().to_owned(),
             registration.pni_identity_key().to_owned(),
-<<<<<<< HEAD
             device.clone(),
-=======
-            Device::builder()
-                .device_id(1.into())
-                .name(registration.account_attributes().name.clone())
-                .last_seen(time_now)
-                .created(time_now)
-                .auth_token(hash.hash())
-                .salt(hash.salt())
-                .registration_id(registration.account_attributes().registration_id)
-                .pni_registration_id(registration.account_attributes().pni_registration_id)
-                .build(),
-            DevicePreKeyBundle {
-                aci_signed_pre_key: registration.aci_signed_pre_key().to_owned(),
-                pni_signed_pre_key: registration.pni_signed_pre_key().to_owned(),
-                aci_pq_pre_key: registration.aci_pq_last_resort_pre_key().to_owned(),
-                pni_pq_pre_key: registration.pni_pq_last_resort_pre_key().to_owned(),
-            },
->>>>>>> 19da0078
         )
         .await
         .map_err(|err| ApiError {
