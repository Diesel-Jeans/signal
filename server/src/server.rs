--- conflicted
+++ resolved
@@ -7,23 +7,14 @@
 use axum::extract::{connect_info::ConnectInfo, Host, Path, State};
 use axum::handler::HandlerWithoutStateExt;
 use axum::http::header::{ACCEPT, AUTHORIZATION, CONTENT_LENGTH, CONTENT_TYPE, ORIGIN};
-<<<<<<< HEAD
-use axum::http::{Method, StatusCode, Uri};
+use axum::http::{HeaderMap, Method, StatusCode, Uri};
 use axum::response::{IntoResponse, Redirect};
-=======
-use axum::http::{HeaderMap, Method, StatusCode, Uri};
-use axum::response::{IntoResponse, Redirect, Response};
->>>>>>> 4218c02c
 use axum::routing::{any, delete, get, post, put};
 use axum::BoxError;
 use axum::{debug_handler, Json, Router};
 use common::signal_protobuf::Envelope;
-use common::web_api::{
-    AuthorizationHeader, CreateAccountOptions, DevicePreKeyBundle, RegistrationRequest,
-    SetKeyRequest, UploadKeys,
-};
-use libsignal_core::{DeviceId, Pni, ProtocolAddress, ServiceId};
-use libsignal_protocol::{kem, IdentityKey, PreKeyBundle, PublicKey};
+use common::web_api::{AuthorizationHeader, RegistrationRequest};
+use libsignal_core::{DeviceId, ProtocolAddress, ServiceId};
 use std::env;
 use std::time::Duration;
 use tower_http::cors::CorsLayer;
@@ -37,32 +28,6 @@
 use std::net::SocketAddr;
 use std::str::FromStr;
 
-<<<<<<< HEAD
-enum PublicKeyType {
-    Kem(kem::PublicKey),
-    Ec(PublicKey),
-}
-
-impl PublicKeyType {
-    fn expect_kem(self) -> kem::PublicKey {
-        if let PublicKeyType::Kem(key) = self {
-            key
-        } else {
-            panic!("dev_err: expected a kem key, got an ec key")
-        }
-    }
-    fn expect_ec(self) -> PublicKey {
-        if let PublicKeyType::Ec(key) = self {
-            key
-        } else {
-            panic!("dev_err: expected an ec key, got a kem key")
-        }
-    }
-}
-=======
-use crate::socket::SocketManager;
->>>>>>> 4218c02c
-
 #[derive(Clone, Debug)]
 struct SignalServerState<T: SignalDatabase> {
     db: T,
@@ -103,13 +68,12 @@
     payload: Envelope,
 ) -> Result<(), ApiError> {
     println!("Received message");
-
     state
         .database()
         .push_message_queue(address, vec![payload])
         .await
         .map_err(|_| ApiError {
-            message: "Could not push the message to message queue.".to_owned(), // TODO: Write a better error message
+            message: "Could not push the message to message queue.".to_owned(),
             status_code: StatusCode::INTERNAL_SERVER_ERROR,
         })
 }
@@ -345,7 +309,9 @@
         .max_age(Duration::from_secs(5184000))
         .allow_credentials(true)
         .allow_headers([AUTHORIZATION, CONTENT_TYPE, CONTENT_LENGTH, ACCEPT, ORIGIN]);
+
     let state = SignalServerState::<PostgresDatabase>::new().await;
+
     let app = Router::new()
         .route("/", get(|| async { "Hello from Signal Server" }))
         .route("/v1/messages", get(get_messages_endpoint))
@@ -384,14 +350,6 @@
 
 #[cfg(test)]
 mod server_tests {
-    use std::sync::{Arc, Mutex};
-
-    use super::*;
-    use super::{handle_put_messages, SignalServerState};
-    use crate::account::Account;
-    use crate::database::SignalDatabase;
-    use libsignal_protocol::*;
-    use uuid::Uuid;
     /*
         fn create_bob() -> Account {
             let id_key = IdentityKeyPair::generate(&mut rand::thread_rng());
