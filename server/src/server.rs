use crate::{
    account::{Account, AuthenticatedDevice, Device},
    account_authenticator::SaltedTokenHash,
    database::SignalDatabase,
    destination_device_validator::DestinationDeviceValidator,
    envelope::ToEnvelope,
    error::ApiError,
    managers::{
        message_persister::MessagePersister,
        state::SignalServerState,
        websocket::connection::{SignalWebSocket, UserIdentity, WebSocketConnection},
    },
    postgres::PostgresDatabase,
    query::CheckKeysRequest,
    response::SendMessageResponse,
};
use anyhow::Result;
use axum::extract::ws::Message;
use axum::extract::Query;
use axum::{
    debug_handler,
    extract::{connect_info::ConnectInfo, ws::WebSocketUpgrade, Host, Path, State},
    handler::HandlerWithoutStateExt,
    http::{
        header::{ACCEPT, AUTHORIZATION, CONTENT_LENGTH, CONTENT_TYPE, ORIGIN},
        HeaderMap, Method, StatusCode, Uri,
    },
    response::{IntoResponse, Redirect},
    routing::{any, delete, get, post, put},
    BoxError, Json, Router,
};
use axum_extra::{headers, TypedHeader};
use axum_server::tls_rustls::RustlsConfig;
use common::web_api::{
    authorization::BasicAuthorizationHeader, DevicePreKeyBundle, PreKeyResponse,
    RegistrationRequest, RegistrationResponse, SetKeyRequest, SignalMessages,
};
use common::websocket::wsstream::WSStream;
use futures_util::StreamExt;
use libsignal_core::{DeviceId, ProtocolAddress, ServiceId, ServiceIdKind};
<<<<<<< HEAD
use std::io::BufRead;
=======
use std::collections::HashMap;
>>>>>>> 1e45a089
use std::{
    env,
    fmt::Debug,
    net::SocketAddr,
    str::FromStr,
    time::{Duration, SystemTime},
};
use tower_http::cors::CorsLayer;

pub async fn handle_put_messages<T: SignalDatabase, U: WSStream<Message, axum::Error> + Debug>(
    state: &SignalServerState<T, U>,
    authenticated_device: &AuthenticatedDevice,
    destination_identifier: &ServiceId,
    payload: SignalMessages,
) -> Result<SendMessageResponse, ApiError> {
    if *destination_identifier == authenticated_device.account().pni() {
        return Err(ApiError {
            status_code: StatusCode::FORBIDDEN,
            body: "".to_owned(),
        });
    }

    let is_sync_message = *destination_identifier == authenticated_device.account().aci();
    let destination: Account = if is_sync_message {
        authenticated_device.account().clone()
    } else {
        state
            .account_manager
            .get_account(destination_identifier)
            .await
            .map_err(|_| ApiError {
                status_code: StatusCode::NOT_FOUND,
                body: "Destination account not found".to_owned(),
            })?
    };
    let exclude_device_ids: Vec<u32> = if is_sync_message {
        vec![authenticated_device.device().device_id().into()]
    } else {
        Vec::new()
    };

    let message_device_ids: Vec<u32> = payload
        .messages
        .iter()
        .map(|message| message.destination_device_id)
        .collect();
    DestinationDeviceValidator::validate_complete_device_list(
        &destination,
        &message_device_ids,
        &exclude_device_ids,
    )
    .map_err(|err| ApiError {
        status_code: StatusCode::CONFLICT,
        body: serde_json::to_string(&err).expect("Can serialize device ids"),
    })?;

    DestinationDeviceValidator::validate_registration_id_from_messages(
        &destination,
        &payload.messages,
        destination_identifier.kind() == ServiceIdKind::Pni,
    )
    .map_err(|err| ApiError {
        status_code: StatusCode::GONE,
        body: serde_json::to_string(&err).expect("Can serialize device ids"),
    })?;

    for message in payload.messages {
        let mut envelope = message.to_envelope(
            destination_identifier,
            authenticated_device.account(),
            u32::from(authenticated_device.device().device_id()) as u8,
            payload.timestamp,
            false,
        );
        let address = ProtocolAddress::new(
            destination.aci().service_id_string(),
            message.destination_device_id.into(),
        );
        state
            .message_manager
            .insert(&address, &mut envelope)
            .await
            .map_err(|_| ApiError {
                status_code: StatusCode::INTERNAL_SERVER_ERROR,
                body: "Could not insert message".to_owned(),
            })?;
    }

    let needs_sync = !is_sync_message && authenticated_device.account().devices().len() > 1;
    Ok(SendMessageResponse { needs_sync })
}

<<<<<<< HEAD
pub async fn handle_keepalive<T: SignalDatabase, U: WSStream + Debug>(
    state: &SignalServerState<T, U>,
    authenticated_device: &AuthenticatedDevice,
) -> Result<(), ApiError> {
    //Check if present in presencemanager. If not present, close connection for device. Else return 200 Ok
    if !state
        .client_presence_manager
        .is_locally_present(&authenticated_device.get_protocol_address(ServiceIdKind::Aci))
    {
        if let Some(connection) = state
            .websocket_manager
            .get(&authenticated_device.get_protocol_address(ServiceIdKind::Aci))
            .await
        {
            connection
                .lock()
                .await
                .close_reason(1000, "OK")
                .await
                .map_err(|err| err.to_string());
        }
    }

    Ok(())
}

async fn handle_get_messages<T: SignalDatabase, U: WSStream + Debug>(
=======
async fn handle_get_messages<T: SignalDatabase, U: WSStream<Message, axum::Error> + Debug>(
>>>>>>> 1e45a089
    state: SignalServerState<T, U>,
    address: ProtocolAddress,
) {
    todo!("Get messages")
}

async fn handle_post_registration<T: SignalDatabase, U: WSStream<Message, axum::Error> + Debug>(
    state: SignalServerState<T, U>,
    auth_header: BasicAuthorizationHeader,
    registration: RegistrationRequest,
) -> Result<RegistrationResponse, ApiError> {
    let time_now = time_now()?;
    let phone_number = auth_header.username();
    let hash = SaltedTokenHash::generate_for(auth_header.password())?;
    let device = Device::builder()
        .device_id(1.into())
        .name(registration.account_attributes().name.clone())
        .last_seen(time_now)
        .created(time_now)
        .auth_token(hash.hash())
        .salt(hash.salt())
        .registration_id(registration.account_attributes().registration_id)
        .pni_registration_id(registration.account_attributes().pni_registration_id)
        .build();

    let device_pre_key_bundle = DevicePreKeyBundle {
        aci_signed_pre_key: registration.aci_signed_pre_key().to_owned(),
        pni_signed_pre_key: registration.pni_signed_pre_key().to_owned(),
        aci_pq_pre_key: registration.aci_pq_last_resort_pre_key().to_owned(),
        pni_pq_pre_key: registration.pni_pq_last_resort_pre_key().to_owned(),
    };

    let account = state
        .account_manager
        .create_account(
            phone_number.to_owned(),
            registration.account_attributes().to_owned(),
            registration.aci_identity_key().to_owned(),
            registration.pni_identity_key().to_owned(),
            device.clone(),
        )
        .await?;

    let aci = account.aci();
    let address = ProtocolAddress::new(aci.service_id_string(), device.device_id());

    // Store key bunde for new account
    state
        .account_manager
        .store_key_bundle(&device_pre_key_bundle, &address)
        .await
        .map_err(|err| ApiError {
            status_code: StatusCode::INTERNAL_SERVER_ERROR,
            body: err.to_string(),
        })?;

    Ok(RegistrationResponse {
        uuid: aci.into(),
        pni: account.pni().into(),
        number: phone_number.to_owned(),
        username_hash: None,
        storage_capable: true,
    })
}

// redirect from http to https. this is temporary
async fn redirect_http_to_https(addr: SocketAddr, http: u16, https: u16) -> Result<(), BoxError> {
    fn make_https(host: String, uri: Uri, http: u16, https: u16) -> Result<Uri, BoxError> {
        let mut parts = uri.into_parts();

        parts.scheme = Some(axum::http::uri::Scheme::HTTPS);

        if parts.path_and_query.is_none() {
            parts.path_and_query = Some("/".parse()?);
        }

        let https_host = host.replace(&http.to_string(), &https.to_string());
        parts.authority = Some(https_host.parse()?);

        Ok(Uri::from_parts(parts)?)
    }

    let redirect = move |Host(host): Host, uri: Uri| async move {
        match make_https(host, uri, http, https) {
            Ok(uri) => Ok(Redirect::permanent(&uri.to_string())),
            Err(_) => Err(StatusCode::BAD_REQUEST),
        }
    };

    let listener = tokio::net::TcpListener::bind(addr).await?;

    axum::serve(listener, redirect.into_make_service()).await?;
    Ok(())
}

/// A protocol address is represented in string form as
/// <user_id>.<device_id>. This function takes this string and
/// produces a [ProtocolAddress].
fn parse_protocol_address(string: String) -> Result<ProtocolAddress, ApiError> {
    let (user_id, dev_id) = string
        .find(".")
        .ok_or(ApiError {
            status_code: StatusCode::BAD_REQUEST,
            body: "Could not parse address. Address did not contain '.'".to_owned(),
        })
        .map(|pos| string.split_at(pos))?;
    let device_id: DeviceId = dev_id[1..]
        .parse::<u32>()
        .map_err(|e| ApiError {
            status_code: StatusCode::BAD_REQUEST,
            body: format!("Could not parse device_id: {}.", e),
        })?
        .into();

    Ok(ProtocolAddress::new(user_id.to_owned(), device_id))
}

fn parse_service_id(string: String) -> Result<ServiceId, ApiError> {
    ServiceId::parse_from_service_id_string(&string).ok_or_else(|| ApiError {
        status_code: StatusCode::BAD_REQUEST,
        body: "Could not parse service id".to_owned(),
    })
}

/// Handler for the PUT v1/messages/{address} endpoint.
#[debug_handler]
async fn put_messages_endpoint(
    State(state): State<SignalServerState<PostgresDatabase, SignalWebSocket>>,
    authenticated_device: AuthenticatedDevice,
    Path(destination_identifier): Path<String>,
    Json(payload): Json<SignalMessages>,
) -> Result<SendMessageResponse, ApiError> {
    let destination_identifier = parse_service_id(destination_identifier)?;
    handle_put_messages(
        &state,
        &authenticated_device,
        &destination_identifier,
        payload,
    )
    .await
}

/// Handler for the GET v1/messages endpoint.
#[debug_handler]
async fn get_messages_endpoint(
    State(state): State<SignalServerState<PostgresDatabase, SignalWebSocket>>,
) {
    // TODO: Call `handle_get_messages`
}

/// Handler for the POST v1/registration endpoint.
#[debug_handler]
async fn post_registration_endpoint(
    State(state): State<SignalServerState<PostgresDatabase, SignalWebSocket>>,
    headers: HeaderMap,
    Json(registration): Json<RegistrationRequest>,
) -> Result<Json<RegistrationResponse>, ApiError> {
    let auth_header = headers
        .get("Authorization")
        .ok_or_else(|| ApiError {
            status_code: StatusCode::UNAUTHORIZED,
            body: "Missing authorization header".to_owned(),
        })?
        .to_str()
        .map_err(|err| ApiError {
            status_code: StatusCode::UNAUTHORIZED,
            body: format!(
                "Authorization header could not be parsed as string: {}",
                err
            ),
        })?
        .parse()
        .map_err(|err| ApiError {
            status_code: StatusCode::UNAUTHORIZED,
            body: format!("Authorization header could not be parsed: {}", err),
        })?;

    handle_post_registration(state, auth_header, registration)
        .await
        .map(Json)
}

/// Handler for the GET v2/keys endpoint.
#[debug_handler]
async fn get_keys_endpoint(
    State(state): State<SignalServerState<PostgresDatabase, SignalWebSocket>>,
    authenticated_device: AuthenticatedDevice,
    Path((identifier, device_id)): Path<(String, String)>,
) -> Result<Json<PreKeyResponse>, ApiError> {
    state
        .key_manager
        .handle_get_keys(
            &state.db,
            &authenticated_device,
            ServiceId::parse_from_service_id_string(&identifier).ok_or_else(|| ApiError {
                status_code: StatusCode::BAD_REQUEST,
                body: "Identifier is not of right format".into(),
            })?,
            device_id,
        )
        .await
        .map(Json)
}

/// Handler for the POST v2/keys/check endpoint.
#[debug_handler]
async fn post_keycheck_endpoint(
    State(state): State<SignalServerState<PostgresDatabase, SignalWebSocket>>,
    authenticated_device: AuthenticatedDevice,
    Json(check_keys_request): Json<CheckKeysRequest>,
) -> Result<(), ApiError> {
    state
        .key_manager
        .handle_post_keycheck(
            &authenticated_device,
            get_kind(check_keys_request.identity_type)?,
            check_keys_request.user_digest,
        )
        .await?
        .then_some(())
        .ok_or_else(|| ApiError {
            status_code: StatusCode::CONFLICT,
            body: "".into(),
        })
}

/// Handler for the PUT v2/keys endpoint.
#[debug_handler]
async fn put_keys_endpoint(
    State(state): State<SignalServerState<PostgresDatabase, SignalWebSocket>>,
    authenticated_device: AuthenticatedDevice,
    Query(params): Query<HashMap<String, String>>,
    Json(set_keys_request): Json<SetKeyRequest>,
) -> Result<(), ApiError> {
    state
        .key_manager
        .handle_put_keys(
            &authenticated_device,
            set_keys_request,
            get_kind(params.get("identity").unwrap().to_owned())?,
        )
        .await
}

/// Handler for the DELETE v1/accounts/me endpoint.
#[debug_handler]
async fn delete_account_endpoint(
    State(state): State<SignalServerState<PostgresDatabase, SignalWebSocket>>,
) {
    // TODO: Call `handle_delete_account`
}

/// Handler for the DELETE v1/devices/{device_id} endpoint.
#[debug_handler]
async fn delete_device_endpoint(
    State(state): State<SignalServerState<PostgresDatabase, SignalWebSocket>>,
) {
    // TODO: Call `handle_delete_device`
}

/// Handler for the POST v1/devices/link endpoint.
#[debug_handler]
async fn post_link_device_endpoint(
    State(state): State<SignalServerState<PostgresDatabase, SignalWebSocket>>,
) {
    // TODO: Call `handle_post_link_device`
}

// Websocket upgrade handler '/v1/websocket'
#[debug_handler]
async fn create_websocket_endpoint(
    State(mut state): State<SignalServerState<PostgresDatabase, SignalWebSocket>>,
    authenticated_device: AuthenticatedDevice,
    ws: WebSocketUpgrade,
    user_agent: Option<TypedHeader<headers::UserAgent>>,
    ConnectInfo(addr): ConnectInfo<SocketAddr>,
) -> impl IntoResponse {
    let user_agent = if let Some(TypedHeader(user_agent)) = user_agent {
        user_agent.to_string()
    } else {
        String::from("Unknown browser")
    };
    println!("`{user_agent}` at {addr} connected.");
    ws.on_upgrade(move |socket| {
        let mut wmgr = state.websocket_manager.clone();
        async move {
            let wrap = SignalWebSocket::new(socket);
            let (sender, receiver) = wrap.split();
            let ws = WebSocketConnection::new(
                UserIdentity::AuthenticatedDevice(authenticated_device.into()),
                addr,
                sender,
                state.clone(),
            );
            let addr = ws.protocol_address();
            wmgr.insert(ws, receiver).await;
            let Some(ws) = wmgr.get(&addr).await else {
                println!("ws.on_upgrade: WebSocket does not exist in WebSocketManager");
                return;
            };
            ws.lock().await.send_messages(false).await;
            state
                .message_manager
                .add_message_availability_listener(&addr, ws.clone())
                .await;
            state.client_presence_manager.set_present(&addr, ws).await;
        }
    })
}

#[debug_handler]
pub async fn get_keepalive(
    State(state): State<SignalServerState<PostgresDatabase, WebSocket>>,
    authenticated_device: AuthenticatedDevice,
) -> impl IntoResponse {
    handle_keepalive(&state, &authenticated_device).await
}

/// To add a new endpoint:
///  * create an async router function: `<method>_<endpoint_name>_endpoint`.
///  * create an async handler function: `handle_<method>_<endpoint_name>`
///  * add the router function to the axum router below.
///  * call the handler function from the router function to handle the request.
pub async fn start_server() -> Result<(), Box<dyn std::error::Error>> {
    rustls::crypto::ring::default_provider()
        .install_default()
        .expect("Failed to install rustls crypto provider");
    let config = RustlsConfig::from_pem_file("cert/server.crt", "cert/server.key").await?;

    let cors = CorsLayer::new()
        .allow_methods([
            Method::GET,
            Method::POST,
            Method::PUT,
            Method::DELETE,
            Method::OPTIONS,
        ])
        .max_age(Duration::from_secs(5184000))
        .allow_credentials(true)
        .allow_headers([AUTHORIZATION, CONTENT_TYPE, CONTENT_LENGTH, ACCEPT, ORIGIN]);

    let state = SignalServerState::<PostgresDatabase, SignalWebSocket>::new().await;

    let message_persister = MessagePersister::start(
        state.message_manager.clone(),
        state.message_cache.clone(),
        state.db.clone(),
        state.account_manager.clone(),
    );

    let app = Router::new()
        .route("/", get(|| async { "Hello from Signal Server" }))
        .route("/v1/messages", get(get_messages_endpoint))
        .route("/v1/messages/:destination", put(put_messages_endpoint))
        .route("/v1/registration", post(post_registration_endpoint))
        .route("/v2/keys/:identifier/:device_id", get(get_keys_endpoint))
        .route("/v2/keys/check", post(post_keycheck_endpoint))
        .route("/v2/keys", put(put_keys_endpoint))
        .route("/v1/accounts/me", delete(delete_account_endpoint))
        .route("/v1/devices/link", post(post_link_device_endpoint))
        .route("/v1/devices/:device_id", delete(delete_device_endpoint))
        .route("/v1/websocket", any(create_websocket_endpoint))
        .route("/v1/keepalive", get(get_keepalive))
        .with_state(state)
        /*.layer(
            ServiceBuilder::new()
                .layer(
                    TraceLayer::new_for_http()
                        .make_span_with(trace::DefaultMakeSpan::new().level(Level::DEBUG)), // .on_request(trace::DefaultOnRequest::new().level(Level::TRACE))
                                                                                            // .on_response(trace::DefaultOnResponse::new().level(Level::TRACE))
                                                                                            // .on_body_chunk(trace::DefaultOnBodyChunk::new()),
                )
                .layer(TraceLayer::new_for_grpc()),
        )*/
        .layer(cors);

    let address = env::var("SERVER_ADDRESS")?;
    let https_port = env::var("HTTPS_PORT")?;
    let http_port = env::var("HTTP_PORT")?;

    let http_addr = SocketAddr::from_str(format!("{}:{}", address, http_port).as_str())?;
    let https_addr = SocketAddr::from_str(format!("{}:{}", address, https_port).as_str())?;

    // we should probably sometime in future a proxy or something to redirect instead
    tokio::spawn(redirect_http_to_https(
        http_addr,
        http_port.parse()?,
        https_port.parse()?,
    ));

    axum_server::bind_rustls(https_addr, config)
        .serve(app.into_make_service_with_connect_info::<SocketAddr>())
        .await?;

    message_persister.stop().await;

    Ok(())
}

fn time_now() -> Result<u64, ApiError> {
    Ok(SystemTime::now()
        .duration_since(SystemTime::UNIX_EPOCH)
        .map_err(|_| ApiError {
            status_code: StatusCode::INTERNAL_SERVER_ERROR,
            body: "".into(),
        })?
        .as_secs())
}

fn get_kind(identity_string: String) -> Result<ServiceIdKind, ApiError> {
    match identity_string.as_str() {
        "aci" | "ACI" | "" => Ok(ServiceIdKind::Aci),
        "pni" | "PNI" => Ok(ServiceIdKind::Pni),
        _ => {
             Err(ApiError {
                status_code: StatusCode::BAD_REQUEST,
                body: "Identity type needs to be either of: aci | pni | ACI | PNI or none which will default to aci".into(),
            })
        }
    }
}

#[cfg(test)]
mod server_tests {

    #[ignore = "Not implemented"]
    #[tokio::test]
    async fn handle_get_messages_pops_message_queue() {
        todo!()
    }

    #[ignore = "Not implemented"]
    #[tokio::test]
    async fn handle_register_account_registers_account() {
        todo!()
    }

    #[ignore = "Not implemented"]
    #[tokio::test]
    async fn handle_get_keys_gets_keys() {
        todo!();
    }

    #[ignore = "Not implemented"]
    #[tokio::test]
    async fn handle_post_keycheck_test() {
        todo!()
    }

    #[ignore = "Not implemented"]
    #[tokio::test]
    async fn handle_delete_account_deletes_account() {
        todo!()
    }

    #[ignore = "Not implemented"]
    #[tokio::test]
    async fn handle_post_link_device_registers_new_device() {
        todo!()
    }

    #[ignore = "Not implemented"]
    #[tokio::test]
    async fn handle_delete_device_deletes_device() {
        todo!()
    }
}<|MERGE_RESOLUTION|>--- conflicted
+++ resolved
@@ -38,11 +38,8 @@
 use common::websocket::wsstream::WSStream;
 use futures_util::StreamExt;
 use libsignal_core::{DeviceId, ProtocolAddress, ServiceId, ServiceIdKind};
-<<<<<<< HEAD
+use std::collections::HashMap;
 use std::io::BufRead;
-=======
-use std::collections::HashMap;
->>>>>>> 1e45a089
 use std::{
     env,
     fmt::Debug,
@@ -135,8 +132,7 @@
     Ok(SendMessageResponse { needs_sync })
 }
 
-<<<<<<< HEAD
-pub async fn handle_keepalive<T: SignalDatabase, U: WSStream + Debug>(
+pub async fn handle_keepalive<T: SignalDatabase, U: WSStream<Message, axum::Error> + Debug>(
     state: &SignalServerState<T, U>,
     authenticated_device: &AuthenticatedDevice,
 ) -> Result<(), ApiError> {
@@ -162,10 +158,7 @@
     Ok(())
 }
 
-async fn handle_get_messages<T: SignalDatabase, U: WSStream + Debug>(
-=======
 async fn handle_get_messages<T: SignalDatabase, U: WSStream<Message, axum::Error> + Debug>(
->>>>>>> 1e45a089
     state: SignalServerState<T, U>,
     address: ProtocolAddress,
 ) {
@@ -478,7 +471,7 @@
 
 #[debug_handler]
 pub async fn get_keepalive(
-    State(state): State<SignalServerState<PostgresDatabase, WebSocket>>,
+    State(state): State<SignalServerState<PostgresDatabase, SignalWebSocket>>,
     authenticated_device: AuthenticatedDevice,
 ) -> impl IntoResponse {
     handle_keepalive(&state, &authenticated_device).await
