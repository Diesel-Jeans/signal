use crate::account::{Account, AuthenticatedDevice, Device};
use crate::account_authenticator::SaltedTokenHash;
use crate::database::SignalDatabase;
use crate::envelope::ToEnvelope;
use crate::error::ApiError;
use crate::managers::state::SignalServerState;
use crate::managers::websocket::connection::{UserIdentity, WebSocketConnection};
use crate::managers::websocket::wsstream::WSStream;
use crate::postgres::PostgresDatabase;
use crate::response::SendMessageResponse;
use anyhow::Result;
use axum::extract::{connect_info::ConnectInfo, Host, Path, State};
use axum::handler::HandlerWithoutStateExt;
use axum::http::header::{ACCEPT, AUTHORIZATION, CONTENT_LENGTH, CONTENT_TYPE, ORIGIN};
use axum::http::{HeaderMap, Method, StatusCode, Uri};
use axum::response::{IntoResponse, Redirect};
use axum::routing::{any, delete, get, post, put};
use axum::BoxError;
use axum::{debug_handler, Json, Router};
use common::web_api::authorization::BasicAuthorizationHeader;
use common::web_api::{
    DevicePreKeyBundle, RegistrationRequest, RegistrationResponse, SignalMessages,
};
<<<<<<< HEAD
use libsignal_core::{DeviceId, ProtocolAddress, ServiceId, ServiceIdKind};
=======
use futures_util::StreamExt;
use libsignal_core::{DeviceId, Pni, ProtocolAddress, ServiceId, ServiceIdKind};
use libsignal_protocol::{kem, IdentityKey, PreKeyBundle, PublicKey};
>>>>>>> fd5d3c96
use serde::Serialize;
use std::env;
use std::time::{Duration, SystemTime};
use tower_http::cors::CorsLayer;

use crate::destination_device_validator::DestinationDeviceValidator;
use crate::managers::message_persister::MessagePersister;
use crate::message_cache::MessageAvailabilityListener;
use axum::extract::ws::{WebSocket, WebSocketUpgrade};
use axum_extra::{headers, TypedHeader};
use axum_server::tls_rustls::RustlsConfig;
use std::fmt::Debug;
use std::net::SocketAddr;
use std::str::FromStr;
use std::sync::atomic::AtomicBool;
use std::sync::Arc;

async fn handle_put_messages<T: SignalDatabase, U: WSStream + Debug>(
    state: SignalServerState<T, U>,
    authenticated_device: AuthenticatedDevice,
    destination_identifier: ServiceId,
    payload: SignalMessages,
) -> Result<SendMessageResponse, ApiError> {
    if destination_identifier == authenticated_device.account().pni() {
        return Err(ApiError {
            status_code: StatusCode::FORBIDDEN,
            message: "".to_owned(),
        });
    }

    let is_sync_message = destination_identifier == authenticated_device.account().aci();
    let destination: Account = if is_sync_message {
        authenticated_device.account().clone()
    } else {
        state
            .get_account(&destination_identifier)
            .await
            .map_err(|_| ApiError {
                status_code: StatusCode::NOT_FOUND,
                message: "Destination account not found".to_owned(),
            })?
    };
    let exclude_device_ids: Vec<u32> = if is_sync_message {
        vec![authenticated_device.device().device_id().into()]
    } else {
        Vec::new()
    };

    let message_device_ids: Vec<u32> = payload
        .messages
        .iter()
        .map(|message| message.destination_device_id)
        .collect();
    DestinationDeviceValidator::validate_complete_device_list(
        &destination,
        &message_device_ids,
        &exclude_device_ids,
    )
    .map_err(|_| ApiError {
        status_code: StatusCode::INTERNAL_SERVER_ERROR,
        message: "".to_owned(),
    })?;
    DestinationDeviceValidator::validate_registration_id_from_messages(
        &destination,
        &payload.messages,
        destination_identifier.kind() == ServiceIdKind::Pni,
    )
    .map_err(|_| ApiError {
        status_code: StatusCode::INTERNAL_SERVER_ERROR,
        message: "".to_owned(),
    })?;

    payload.messages.into_iter().map(|message| {
        let mut envelope = message.to_envelope(
            &destination_identifier,
            authenticated_device.account(),
            u32::from(authenticated_device.device().device_id()) as u8,
            payload.timestamp,
            false,
        );
        let address = ProtocolAddress::new(
            destination.aci().service_id_string(),
            message.destination_device_id.into(),
        );
        state.message_manager.insert(&address, &mut envelope);
    });

    let needs_sync = !is_sync_message && authenticated_device.account().devices().len() > 1;
    Ok(SendMessageResponse { needs_sync })
}

async fn handle_get_messages<T: SignalDatabase, U: WSStream + Debug>(
    state: SignalServerState<T, U>,
    address: ProtocolAddress,
) {
    println!("Get messages")
}

async fn handle_post_registration<T: SignalDatabase, U: WSStream + Debug>(
    state: SignalServerState<T, U>,
    auth_header: BasicAuthorizationHeader,
    registration: RegistrationRequest,
) -> Result<RegistrationResponse, ApiError> {
    println!("Register client");
    let time_now = time_now()?;
    let phone_number = auth_header.username();
    let hash = SaltedTokenHash::generate_for(auth_header.password())?;
    let account = state
        .create_account(
            phone_number.to_owned(),
            registration.account_attributes().to_owned(),
            registration.aci_identity_key().to_owned(),
            registration.pni_identity_key().to_owned(),
            Device::new(
                1.into(),                                              // Device id
                registration.account_attributes().name.clone(),        // Name
                time_now,                                              // Last seen
                time_now,                                              // Created
                hash.hash(),                                           // Token
                hash.salt(),                                           // Salt
                registration.account_attributes().registration_id,     // Registration id
                registration.account_attributes().pni_registration_id, // Pni registration id
            ),
            DevicePreKeyBundle {
                aci_signed_pre_key: registration.aci_signed_pre_key().to_owned(),
                pni_signed_pre_key: registration.pni_signed_pre_key().to_owned(),
                aci_pq_pre_key: registration.aci_pq_last_resort_pre_key().to_owned(),
                pni_pq_pre_key: registration.pni_pq_last_resort_pre_key().to_owned(),
            },
        )
        .await
        .map_err(|err| ApiError {
            message: format!("Could not create account:{}", err),
            status_code: StatusCode::INTERNAL_SERVER_ERROR,
        })?;

    let aci = account.aci().into();
    let pni = account.pni().into();

    Ok(RegistrationResponse {
        uuid: aci,
        pni,
        number: phone_number.to_owned(),
        username_hash: None,
        storage_capable: true,
    })
}

// redirect from http to https. this is temporary
async fn redirect_http_to_https(addr: SocketAddr, http: u16, https: u16) -> Result<(), BoxError> {
    fn make_https(host: String, uri: Uri, http: u16, https: u16) -> Result<Uri, BoxError> {
        let mut parts = uri.into_parts();

        parts.scheme = Some(axum::http::uri::Scheme::HTTPS);

        if parts.path_and_query.is_none() {
            parts.path_and_query = Some("/".parse()?);
        }

        let https_host = host.replace(&http.to_string(), &https.to_string());
        parts.authority = Some(https_host.parse()?);

        Ok(Uri::from_parts(parts)?)
    }

    let redirect = move |Host(host): Host, uri: Uri| async move {
        match make_https(host, uri, http, https) {
            Ok(uri) => Ok(Redirect::permanent(&uri.to_string())),
            Err(_) => Err(StatusCode::BAD_REQUEST),
        }
    };

    let listener = tokio::net::TcpListener::bind(addr).await?;

    axum::serve(listener, redirect.into_make_service()).await?;
    Ok(())
}

/// A protocol address is represented in string form as
/// <user_id>.<device_id>. This function takes this string and
/// produces a [ProtocolAddress].
fn parse_protocol_address(string: String) -> Result<ProtocolAddress, ApiError> {
    let (user_id, dev_id) = string
        .find(".")
        .ok_or(ApiError {
            message: "Could not parse address. Address did not contain '.'".to_owned(),
            status_code: StatusCode::BAD_REQUEST,
        })
        .map(|pos| string.split_at(pos))?;
    let device_id: DeviceId = dev_id[1..]
        .parse::<u32>()
        .map_err(|e| ApiError {
            message: format!("Could not parse device_id: {}.", e),
            status_code: StatusCode::BAD_REQUEST,
        })?
        .into();

    Ok(ProtocolAddress::new(user_id.to_owned(), device_id))
}

fn parse_service_id(string: String) -> Result<ServiceId, ApiError> {
    ServiceId::parse_from_service_id_string(&string).ok_or_else(|| ApiError {
        message: "Could not parse service id".to_owned(),
        status_code: StatusCode::BAD_REQUEST,
    })
}

/// Handler for the PUT v1/messages/{address} endpoint.
#[debug_handler]
async fn put_messages_endpoint(
    State(state): State<SignalServerState<PostgresDatabase, WebSocket>>,
    authenticated_device: AuthenticatedDevice,
    Path(destination_identifier): Path<String>,
    Json(payload): Json<SignalMessages>, // TODO: Multiple messages could be sent at one time
) -> Result<SendMessageResponse, ApiError> {
    let destination_identifier = parse_service_id(destination_identifier)?;
    handle_put_messages(state, authenticated_device, destination_identifier, payload).await
}

/// Handler for the GET v1/messages endpoint.
#[debug_handler]
async fn get_messages_endpoint(
    State(state): State<SignalServerState<PostgresDatabase, WebSocket>>,
) {
    // TODO: Call `handle_get_messages`
}

/// Handler for the POST v1/registration endpoint.
#[debug_handler]
async fn post_registration_endpoint(
    State(state): State<SignalServerState<PostgresDatabase, WebSocket>>,
    headers: HeaderMap,
    Json(registration): Json<RegistrationRequest>,
) -> Result<Json<RegistrationResponse>, ApiError> {
    let auth_header = headers
        .get("Authorization")
        .ok_or_else(|| ApiError {
            message: "Missing authorization header".to_owned(),
            status_code: StatusCode::UNAUTHORIZED,
        })?
        .to_str()
        .map_err(|err| ApiError {
            message: format!(
                "Authorization header could not be parsed as string: {}",
                err
            ),
            status_code: StatusCode::UNAUTHORIZED,
        })?
        .parse()
        .map_err(|err| ApiError {
            message: format!("Authorization header could not be parsed: {}", err),
            status_code: StatusCode::UNAUTHORIZED,
        })?;

    handle_post_registration(state, auth_header, registration)
        .await
        .map(Json)
}

/// Handler for the GET v2/keys endpoint.
#[debug_handler]
async fn get_keys_endpoint(State(state): State<SignalServerState<PostgresDatabase, WebSocket>>) {
    // TODO: Call `handle_get_keys`
}

/// Handler for the POST v2/keys/check endpoint.
#[debug_handler]
async fn post_keycheck_endpoint(
    State(state): State<SignalServerState<PostgresDatabase, WebSocket>>,
) {
    // TODO: Call `handle_post_keycheck`
}

/// Handler for the PUT v2/keys endpoint.
#[debug_handler]
async fn put_keys_endpoint(State(state): State<SignalServerState<PostgresDatabase, WebSocket>>) {
    // TODO: Call `handle_put_keys`
}

/// Handler for the DELETE v1/accounts/me endpoint.
#[debug_handler]
async fn delete_account_endpoint(
    State(state): State<SignalServerState<PostgresDatabase, WebSocket>>,
) {
    // TODO: Call `handle_delete_account`
}

/// Handler for the DELETE v1/devices/{device_id} endpoint.
#[debug_handler]
async fn delete_device_endpoint(
    State(state): State<SignalServerState<PostgresDatabase, WebSocket>>,
) {
    // TODO: Call `handle_delete_device`
}

/// Handler for the POST v1/devices/link endpoint.
#[debug_handler]
async fn post_link_device_endpoint(
    State(state): State<SignalServerState<PostgresDatabase, WebSocket>>,
) {
    // TODO: Call `handle_post_link_device`
}

// Websocket upgrade handler '/v1/websocket'
#[debug_handler]
async fn create_websocket_endpoint(
    State(mut state): State<SignalServerState<PostgresDatabase, WebSocket>>,
    authenticated_device: AuthenticatedDevice,
    ws: WebSocketUpgrade,
    user_agent: Option<TypedHeader<headers::UserAgent>>,
    ConnectInfo(addr): ConnectInfo<SocketAddr>,
) -> impl IntoResponse {
    let user_agent = if let Some(TypedHeader(user_agent)) = user_agent {
        user_agent.to_string()
    } else {
        String::from("Unknown browser")
    };
    println!("`{user_agent}` at {addr} connected.");
    ws.on_upgrade(move |socket| {
        let mut wmgr = state.websocket_manager.clone();
        async move {
            let (mut sender, mut receiver) = socket.split();
            let ws = WebSocketConnection::new(
                UserIdentity::AuthenticatedDevice(authenticated_device.into()),
                addr,
                sender,
                state,
            );
            wmgr.insert(ws, receiver).await
        }
    })
}

/// To add a new endpoint:
///  * create an async router function: `<method>_<endpoint_name>_endpoint`.
///  * create an async handler function: `handle_<method>_<endpoint_name>`
///  * add the router function to the axum router below.
///  * call the handler function from the router function to handle the request.
pub async fn start_server() -> Result<(), Box<dyn std::error::Error>> {
    rustls::crypto::ring::default_provider()
        .install_default()
        .expect("Failed to install rustls crypto provider");
    let config = RustlsConfig::from_pem_file("cert/server.crt", "cert/server.key").await?;

    let cors = CorsLayer::new()
        .allow_methods([
            Method::GET,
            Method::POST,
            Method::PUT,
            Method::DELETE,
            Method::OPTIONS,
        ])
        .max_age(Duration::from_secs(5184000))
        .allow_credentials(true)
        .allow_headers([AUTHORIZATION, CONTENT_TYPE, CONTENT_LENGTH, ACCEPT, ORIGIN]);

    let state = SignalServerState::<PostgresDatabase, WebSocket>::new().await;

    let message_persister_run_flag = Arc::new(AtomicBool::new(true));
    let message_persister = MessagePersister::start(
        message_persister_run_flag,
        state.message_manager.clone(),
        state.message_cache.clone(),
        state.db.clone(),
        state.account_manager.clone(),
    );

    let app = Router::new()
        .route("/", get(|| async { "Hello from Signal Server" }))
        .route("/v1/messages", get(get_messages_endpoint))
        .route("/v1/messages/:destination", put(put_messages_endpoint))
        .route("/v1/registration", post(post_registration_endpoint))
        .route("/v2/keys", get(get_keys_endpoint))
        .route("/v2/keys/check", post(post_keycheck_endpoint))
        .route("/v2/keys", put(put_keys_endpoint))
        .route("/v1/accounts/me", delete(delete_account_endpoint))
        .route("/v1/devices/link", post(post_link_device_endpoint))
        .route("/v1/devices/:device_id", delete(delete_device_endpoint))
        .route("/v1/websocket", any(create_websocket_endpoint))
        .with_state(state)
        .layer(cors);

    let address = env::var("SERVER_ADDRESS")?;
    let https_port = env::var("HTTPS_PORT")?;
    let http_port = env::var("HTTP_PORT")?;

    let http_addr = SocketAddr::from_str(format!("{}:{}", address, http_port).as_str())?;
    let https_addr = SocketAddr::from_str(format!("{}:{}", address, https_port).as_str())?;

    // we should probably sometime in future a proxy or something to redirect instead
    tokio::spawn(redirect_http_to_https(
        http_addr,
        http_port.parse()?,
        https_port.parse()?,
    ));

    axum_server::bind_rustls(https_addr, config)
        .serve(app.into_make_service_with_connect_info::<SocketAddr>())
        .await?;

    message_persister.stop();

    Ok(())
}

fn time_now() -> Result<u64, ApiError> {
    Ok(SystemTime::now()
        .duration_since(SystemTime::UNIX_EPOCH)
        .map_err(|_| ApiError {
            status_code: StatusCode::INTERNAL_SERVER_ERROR,
            message: "".into(),
        })?
        .as_secs())
}

#[cfg(test)]
mod server_tests {
    #[ignore = "Not implemented"]
    #[tokio::test]
    async fn handle_get_messages_pops_message_queue() {
        todo!()
    }

    #[ignore = "Not implemented"]
    #[tokio::test]
    async fn handle_register_account_registers_account() {
        todo!()
    }

    #[ignore = "Not implemented"]
    #[tokio::test]
    async fn handle_get_keys_gets_keys() {
        todo!();
    }

    #[ignore = "Not implemented"]
    #[tokio::test]
    async fn handle_post_keycheck_test() {
        todo!()
    }

    #[ignore = "Not implemented"]
    #[tokio::test]
    async fn handle_() {
        todo!()
    }

    #[ignore = "Not implemented"]
    #[tokio::test]
    async fn handle_delete_account_deletes_account() {
        todo!()
    }

    #[ignore = "Not implemented"]
    #[tokio::test]
    async fn handle_post_link_device_registers_new_device() {
        todo!()
    }

    #[ignore = "Not implemented"]
    #[tokio::test]
    async fn handle_delete_device_deletes_device() {
        todo!()
    }
}<|MERGE_RESOLUTION|>--- conflicted
+++ resolved
@@ -21,13 +21,8 @@
 use common::web_api::{
     DevicePreKeyBundle, RegistrationRequest, RegistrationResponse, SignalMessages,
 };
-<<<<<<< HEAD
+use futures_util::StreamExt;
 use libsignal_core::{DeviceId, ProtocolAddress, ServiceId, ServiceIdKind};
-=======
-use futures_util::StreamExt;
-use libsignal_core::{DeviceId, Pni, ProtocolAddress, ServiceId, ServiceIdKind};
-use libsignal_protocol::{kem, IdentityKey, PreKeyBundle, PublicKey};
->>>>>>> fd5d3c96
 use serde::Serialize;
 use std::env;
 use std::time::{Duration, SystemTime};
@@ -42,8 +37,6 @@
 use std::fmt::Debug;
 use std::net::SocketAddr;
 use std::str::FromStr;
-use std::sync::atomic::AtomicBool;
-use std::sync::Arc;
 
 async fn handle_put_messages<T: SignalDatabase, U: WSStream + Debug>(
     state: SignalServerState<T, U>,
@@ -386,9 +379,7 @@
 
     let state = SignalServerState::<PostgresDatabase, WebSocket>::new().await;
 
-    let message_persister_run_flag = Arc::new(AtomicBool::new(true));
     let message_persister = MessagePersister::start(
-        message_persister_run_flag,
         state.message_manager.clone(),
         state.message_cache.clone(),
         state.db.clone(),
