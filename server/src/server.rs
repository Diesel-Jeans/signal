<<<<<<< HEAD
use crate::error::ApiError;
=======
use crate::account::{Account, Device};
use crate::api_error::ApiError;
>>>>>>> 4218c02c
use crate::database::SignalDatabase;
use crate::in_memory_db::InMemorySignalDatabase;
use crate::postgres::PostgresDatabase;
use anyhow::Result;
use axum::extract::{connect_info::ConnectInfo, Host, Path, State};
use axum::handler::HandlerWithoutStateExt;
use axum::http::header::{ACCEPT, AUTHORIZATION, CONTENT_LENGTH, CONTENT_TYPE, ORIGIN};
use axum::http::{HeaderMap, Method, StatusCode, Uri};
use axum::response::{IntoResponse, Redirect, Response};
use axum::routing::{any, delete, get, post, put};
use axum::BoxError;
use axum::{debug_handler, Json, Router};
use common::signal_protobuf::Envelope;
<<<<<<< HEAD
use common::web_api::{CreateAccountOptions, SignalMessages};
use libsignal_core::{DeviceId, ProtocolAddress, ServiceId};
use libsignal_protocol::{kem, PublicKey};
=======
use common::web_api::{
    AuthorizationHeader, CreateAccountOptions, DevicePreKeyBundle, RegistrationRequest,
    SetKeyRequest, UploadKeys,
};
use libsignal_core::{DeviceId, Pni, ProtocolAddress, ServiceId};
use libsignal_protocol::{kem, IdentityKey, PreKeyBundle, PublicKey};
>>>>>>> 4218c02c
use std::env;
use std::fmt::format;
use std::time::Duration;
use tower_http::cors::CorsLayer;
use uuid::Uuid;

use axum::extract::ws::{Message, WebSocket, WebSocketUpgrade};
use axum_extra::{headers, TypedHeader};
use axum_server::tls_rustls::RustlsConfig;
use std::net::SocketAddr;
use std::str::FromStr;

use crate::socket::{SocketManager, ToEnvelope};

#[derive(Clone, Debug)]
struct SignalServerState<T: SignalDatabase> {
    db: T,
    socket_manager: SocketManager<WebSocket>,
}



impl<T: SignalDatabase> SignalServerState<T> {
    #[allow(dead_code)]
    fn database(&self) -> T {
        self.db.clone()
    }
}

impl SignalServerState<InMemorySignalDatabase> {
    async fn new() -> Self {
        Self {
            db: InMemorySignalDatabase::new(),
            socket_manager: SocketManager::new(),
        }
    }
}

impl SignalServerState<PostgresDatabase> {
    async fn new() -> Self {
        Self {
            db: PostgresDatabase::connect().await.unwrap(),
            socket_manager: SocketManager::new(),
        }
    }
}

async fn handle_put_messages<T: SignalDatabase>(
    state: SignalServerState<T>,
    address: ProtocolAddress,
    payload: SignalMessages,
) -> Result<(), ApiError> {
    println!("Received message");
    /* TODO: handle_put_message
        this depends on ToEnvelope trait being implemented for SignalMessage which depends on Account
     */
    todo!()
}

async fn handle_get_messages<T: SignalDatabase>(
    state: SignalServerState<T>,
    address: ProtocolAddress,
) {
    println!("Get messages")
}

async fn handle_put_registration<T: SignalDatabase>(
    state: SignalServerState<T>,
    auth_header: AuthorizationHeader,
    registration: RegistrationRequest,
) -> Result<(), ApiError> {
    println!("Register client");
    let uuid = Uuid::parse_str(auth_header.username()).map_err(|err| ApiError {
        message: format!("Could not parse uuid '{}'", { auth_header.username() }),
        status_code: StatusCode::BAD_REQUEST,
    })?;

    let account = Account::new(
        uuid.into(),
        Device::new(
            0u32.into(),
            "bob_device".into(),
            0u32,
            0u32,
            "".into(),
            "".into(),
        ),
        *registration.pni_identity_key(),
        *registration.aci_identity_key(),
    );
    state
        .database()
        .add_account(account)
        .await
        .map_err(|err| ApiError {
            message: format!("Could not store user in database: {}", err),
            status_code: StatusCode::INTERNAL_SERVER_ERROR,
        })?;
    Ok(())
}

// redirect from http to https. this is temporary
async fn redirect_http_to_https(addr: SocketAddr, http: u16, https: u16) -> Result<(), BoxError> {
    fn make_https(host: String, uri: Uri, http: u16, https: u16) -> Result<Uri, BoxError> {
        let mut parts = uri.into_parts();

        parts.scheme = Some(axum::http::uri::Scheme::HTTPS);

        if parts.path_and_query.is_none() {
            parts.path_and_query = Some("/".parse()?);
        }

        let https_host = host.replace(&http.to_string(), &https.to_string());
        parts.authority = Some(https_host.parse()?);

        Ok(Uri::from_parts(parts)?)
    }

    let redirect = move |Host(host): Host, uri: Uri| async move {
        match make_https(host, uri, http, https) {
            Ok(uri) => Ok(Redirect::permanent(&uri.to_string())),
            Err(_) => Err(StatusCode::BAD_REQUEST),
        }
    };

    let listener = tokio::net::TcpListener::bind(addr).await?;

    axum::serve(listener, redirect.into_make_service()).await?;
    Ok(())
}

/// A protocol address is represented in string form as
/// <user_id>.<device_id>. This function takes this string and
/// produces a [ProtocolAddress].
fn parse_protocol_address(string: String) -> Result<ProtocolAddress, ApiError> {
    let (user_id, dev_id) = string
        .find(".")
        .ok_or(ApiError {
            message: "Could not parse address. Address did not contain '.'".to_owned(),
            status_code: StatusCode::BAD_REQUEST,
        })
        .map(|pos| string.split_at(pos))?;
    let device_id: DeviceId = dev_id[1..]
        .parse::<u32>()
        .map_err(|e| ApiError {
            message: format!("Could not parse device_id: {}.", e),
            status_code: StatusCode::BAD_REQUEST,
        })?
        .into();

    Ok(ProtocolAddress::new(user_id.to_owned(), device_id))
}

fn parse_service_id(string: String) -> Result<ServiceId, ApiError> {
    ServiceId::parse_from_service_id_string(&string).ok_or_else(|| ApiError {
        message: "Could not parse service id".to_owned(),
        status_code: StatusCode::BAD_REQUEST,
    })
}

/// Handler for the PUT v1/messages/{address} endpoint.
#[debug_handler]
async fn put_messages_endpoint(
    State(state): State<SignalServerState<PostgresDatabase>>,
    Path(address): Path<String>,
    Json(payload): Json<SignalMessages>, // TODO: Multiple messages could be sent at one time
) -> Result<(), ApiError> {
    let address = parse_protocol_address(address)?;
    handle_put_messages(state, address, payload).await
}

/// Handler for the GET v1/messages endpoint.
#[debug_handler]
async fn get_messages_endpoint(State(state): State<SignalServerState<PostgresDatabase>>) {
    // TODO: Call `handle_get_messages`
}

/// Handler for the PUT v1/registration endpoint.
#[debug_handler]
async fn put_registration_endpoint(
    State(state): State<SignalServerState<PostgresDatabase>>,
    headers: HeaderMap,
    Json(registration): Json<RegistrationRequest>,
) -> Result<(), ApiError> {
    let auth_header = headers
        .get("Authorization")
        .ok_or_else(|| ApiError {
            message: "Missing authorization header".to_owned(),
            status_code: StatusCode::UNAUTHORIZED,
        })?
        .to_str()
        .map_err(|err| ApiError {
            message: format!(
                "Authorization header could not be parsed as string: {}",
                err
            ),
            status_code: StatusCode::UNAUTHORIZED,
        })?
        .parse()
        .map_err(|err| ApiError {
            message: format!("Authorization header could not be parsed: {}", err),
            status_code: StatusCode::UNAUTHORIZED,
        })?;

    handle_put_registration(state, auth_header, registration).await
}

/// Handler for the GET v2/keys endpoint.
#[debug_handler]
async fn get_keys_endpoint(State(state): State<SignalServerState<PostgresDatabase>>) {
    // TODO: Call `handle_get_keys`
}

/// Handler for the POST v2/keys/check endpoint.
#[debug_handler]
async fn post_keycheck_endpoint(State(state): State<SignalServerState<PostgresDatabase>>) {
    // TODO: Call `handle_post_keycheck`
}

/// Handler for the PUT v2/keys endpoint.
#[debug_handler]
async fn put_keys_endpoint(State(state): State<SignalServerState<PostgresDatabase>>) {
    // TODO: Call `handle_put_keys`
}

/// Handler for the DELETE v1/accounts/me endpoint.
#[debug_handler]
async fn delete_account_endpoint(State(state): State<SignalServerState<PostgresDatabase>>) {
    // TODO: Call `handle_delete_account`
}

/// Handler for the DELETE v1/devices/{device_id} endpoint.
#[debug_handler]
async fn delete_device_endpoint(State(state): State<SignalServerState<PostgresDatabase>>) {
    // TODO: Call `handle_delete_device`
}

/// Handler for the POST v1/devices/link endpoint.
#[debug_handler]
async fn post_link_device_endpoint(State(state): State<SignalServerState<PostgresDatabase>>) {
    // TODO: Call `handle_post_link_device`
}

// Websocket upgrade handler '/v1/websocket'
#[debug_handler]
async fn create_websocket_endpoint(
    State(mut state): State<SignalServerState<PostgresDatabase>>,
    /*authenticated_device: ???, */
    ws: WebSocketUpgrade,
    user_agent: Option<TypedHeader<headers::UserAgent>>,
    ConnectInfo(addr): ConnectInfo<SocketAddr>,
) -> impl IntoResponse {
    let user_agent = if let Some(TypedHeader(user_agent)) = user_agent {
        user_agent.to_string()
    } else {
        String::from("Unknown browser")
    };
    println!("`{user_agent}` at {addr} connected.");
    ws.on_upgrade(move |socket| {
        let mut socket_manager = state.socket_manager.clone();
        async move {
            socket_manager
                .handle_socket(/*authenticated_device,*/ socket, addr)
                .await;
        }
    })
}

/// To add a new endpoint:
///  * create an async router function: `<method>_<endpoint_name>_endpoint`.
///  * create an async handler function: `handle_<method>_<endpoint_name>`
///  * add the router function to the axum router below.
///  * call the handler function from the router function to handle the request.
pub async fn start_server() -> Result<(), Box<dyn std::error::Error>> {
    rustls::crypto::ring::default_provider()
        .install_default()
        .expect("Failed to install rustls crypto provider");
    let config = RustlsConfig::from_pem_file("cert/server.crt", "cert/server.key").await?;

    let cors = CorsLayer::new()
        .allow_methods([
            Method::GET,
            Method::POST,
            Method::PUT,
            Method::DELETE,
            Method::OPTIONS,
        ])
        .max_age(Duration::from_secs(5184000))
        .allow_credentials(true)
        .allow_headers([AUTHORIZATION, CONTENT_TYPE, CONTENT_LENGTH, ACCEPT, ORIGIN]);

    let state = SignalServerState::<PostgresDatabase>::new().await;

    let app = Router::new()
        .route("/", get(|| async { "Hello from Signal Server" }))
        .route("/v1/messages", get(get_messages_endpoint))
        .route("/v1/messages/:destination", put(put_messages_endpoint))
        .route("/v1/registration/", post(put_registration_endpoint))
        .route("/v2/keys", get(get_keys_endpoint))
        .route("/v2/keys/check", post(post_keycheck_endpoint))
        .route("/v2/keys", put(put_keys_endpoint))
        .route("/v1/accounts/me", delete(delete_account_endpoint))
        .route("/v1/devices/link", post(post_link_device_endpoint))
        .route("/v1/devices/:device_id", delete(delete_device_endpoint))
        .route("/v1/websocket", any(create_websocket_endpoint))
        .with_state(state)
        .layer(cors);

    let address = env::var("SERVER_ADDRESS")?;
    let https_port = env::var("HTTPS_PORT")?;
    let http_port = env::var("HTTP_PORT")?;

    let http_addr = SocketAddr::from_str(format!("{}:{}", address, http_port).as_str())?;
    let https_addr = SocketAddr::from_str(format!("{}:{}", address, https_port).as_str())?;

    // we should probably sometime in future a proxy or something to redirect instead
    tokio::spawn(redirect_http_to_https(
        http_addr,
        http_port.parse()?,
        https_port.parse()?,
    ));

    axum_server::bind_rustls(https_addr, config)
        .serve(app.into_make_service_with_connect_info::<SocketAddr>())
        .await?;

    Ok(())
}

#[cfg(test)]
mod server_tests {
    use std::sync::{Arc, Mutex};

    use super::*;
    use super::{handle_put_messages, SignalServerState};
    use crate::account::Account;
    use crate::database::SignalDatabase;
    use libsignal_protocol::*;
    use uuid::Uuid;
    /*
        fn create_bob() -> Account {
            let id_key = IdentityKeyPair::generate(&mut rand::thread_rng());
            Account {
                aci: Some(Uuid::new_v4().to_string()),
                pni: None,
                auth_token: "1236854bff0ad5aa206f924c9c2ff800681f69df4f6963976f144c1842c2ff1b"
                    .to_owned(),
                identity_key: *id_key.identity_key(),
            }
        }

        fn create_alice() -> Account {
            let id_key = IdentityKeyPair::generate(&mut rand::thread_rng());
            Account {
                aci: Some(Uuid::new_v4().to_string()),
                pni: None,
                auth_token: "1236854bff0ad5aa206f924c9c2ff800681f69df4f6963976f144c1842c2ff1b"
                    .to_owned(),
                identity_key: *id_key.identity_key(),
            }
        }
<<<<<<< HEAD
    }
=======

        #[tokio::test]
        async fn handle_put_messages_adds_message_to_queue() {
            let state = SignalServerState::<InMemorySignalDatabase>::new().await;
            let bob = create_bob();
            let bob_device = Device {
                device_id: 0,
                name: "bob_device".to_owned(),
                last_seen: 0,
                created: 0,
            };
            let bob_address =
                ProtocolAddress::new(bob.service_id().service_id_string(), bob_device.device_id());

            let alice = create_alice();
            let alice_device = Device {
                device_id: 0,
                name: "alice_device".to_owned(),
                last_seen: 0,
                created: 0,
            };
            let alice_address = ProtocolAddress::new(
                alice.service_id().service_id_string(),
                alice_device.device_id(),
            );
            state.database().add_account(bob.clone()).await.unwrap();

            let message = common::signal_protobuf::Envelope {
                r#type: None,
                source_service_id: None,
                source_device: None,
                client_timestamp: None,
                content: None,
                server_guid: None,
                server_timestamp: None,
                ephemeral: None,
                destination_service_id: None,
                urgent: None,
                updated_pni: None,
                story: None,
                report_spam_token: None,
                shared_mrm_key: None,
            };
            handle_put_messages(state.clone(), bob_address.clone(), message.clone())
                .await
                .unwrap();

            assert_eq!(
                message,
                state
                    .database()
                    .mail_queues
                    .lock()
                    .await
                    .get_mut(&bob_address)
                    .unwrap()
                    .pop_front()
                    .unwrap()
            );
        }
    */
>>>>>>> 4218c02c

    #[ignore = "Not implemented"]
    #[tokio::test]
    async fn handle_get_messages_pops_message_queue() {
        todo!()
    }

    #[ignore = "Not implemented"]
    #[tokio::test]
    async fn handle_register_account_registers_account() {
        todo!()
    }

    #[ignore = "Not implemented"]
    #[tokio::test]
    async fn handle_get_keys_gets_keys() {
        todo!();
        /*
        let database = Arc::new(Mutex::new(InMemorySignalDatabase::new()));
        let is_aci = true;
        let usr_id =
            ServiceId::parse_from_service_id_string("8c78cd2a-16ff-427d-83dc-1a5e36ce713d")
                .unwrap();
        let address = ProtocolAddress::new("04899A85-4C9E-44CC-8428-A02AB69335F1".into(), 0.into());

        let mut database_lock = database.lock().await;
        database_lock
            .keys
            .lock()
            .await
            .insert(usr_id, HashMap::new());
        database_lock
            .keys
            .lock()
            .await
            .get_mut(&usr_id)
            .unwrap()
            .insert(device_id, HashMap::new());

        let mut key_map = database_lock
            .keys
            .lock()
            .await
            .get_mut(&usr_id)
            .unwrap()
            .get_mut(&device_id)
            .unwrap()
            .clone();

        let j = 10;
        let mut i = 0;
        while j > i {
            key_map
                .entry(PreKey::OneTime)
                .or_insert_with(Vec::new)
                .push(UploadSignedPreKey {
                    key_id: 0,
                    public_key: Box::new([0]),
                    signature: Box::new([0]),
                });
            i = i + 1;
        }

        drop(database_lock);

        assert_eq!(
            get_onetime_prekey_count(database, usr_id, device_id)
                .await
                .unwrap(),
            j
        );
        */
    }

    #[ignore = "Not implemented"]
    #[tokio::test]
    async fn handle_post_keycheck_test() {
        todo!()
        /*
        let database = InMemorySignalDatabase::new();
        let usr_id: UserID = 0u32;
        let device_id: DeviceID = 0u32;
        let mut rng = OsRng;

        let kyper_pre_key_pair = kem::KeyPair::generate(kem::KeyType::Kyber1024);
        let kyper_key_id = 0u32;
        let signed_pre_key_pair = KeyPair::generate(&mut rng);
        let signed_key_id = 0u32;
        let identity_key_pair = KeyPair::generate(&mut rng);

        database.keys.lock().await.insert(usr_id, HashMap::new());
        database
            .keys
            .lock()
            .await
            .get_mut(&usr_id)
            .unwrap()
            .insert(device_id, HashMap::new());

        let key_map = database
            .keys
            .lock()
            .await
            .get_mut(&usr_id)
            .unwrap()
            .get_mut(&device_id)
            .unwrap();

        key_map
            .entry(PreKey::Identity)
            .or_insert_with(Vec::new)
            .push(UploadSignedPreKey {
                key_id: 0,
                public_key: identity_key_pair.public_key.serialize(),
                signature: Box::new([0]),
            });
        key_map
            .entry(PreKey::Signed)
            .or_insert_with(Vec::new)
            .push(UploadSignedPreKey {
                key_id: signed_key_id,
                public_key: signed_pre_key_pair.public_key.serialize(),
                signature: Box::new([0]),
            });
        key_map
            .entry(PreKey::Kyber)
            .or_insert_with(Vec::new)
            .push(UploadSignedPreKey {
                key_id: kyper_key_id,
                public_key: kyper_pre_key_pair.public_key.serialize(),
                signature: Box::new([0]),
            });

        drop(database);

        let mut usr_digest = Sha256::new();
        usr_digest.update(&identity_key_pair.public_key.serialize());
        usr_digest.update(&signed_key_id.to_be_bytes());
        usr_digest.update(signed_pre_key_pair.public_key.serialize().to_owned());
        usr_digest.update(&kyper_key_id.to_be_bytes());
        usr_digest.update(kyper_pre_key_pair.public_key.serialize().to_owned());

        let usr_digest: [u8; 32] = usr_digest.finalize().into();

        assert!(
            handle_post_keycheck(database, usr_id, device_id, usr_digest)
                .await
                .unwrap()
        );
        assert_ne!(vec![0; 32].as_slice(), usr_digest);
         */
    }

    #[ignore = "Not implemented"]
    #[tokio::test]
    async fn handle_() {
        todo!()
    }

    #[ignore = "Not implemented"]
    #[tokio::test]
    async fn handle_delete_account_deletes_account() {
        todo!()
    }

    #[ignore = "Not implemented"]
    #[tokio::test]
    async fn handle_post_link_device_registers_new_device() {
        todo!()
    }

    #[ignore = "Not implemented"]
    #[tokio::test]
    async fn handle_delete_device_deletes_device() {
        todo!()
    }
}<|MERGE_RESOLUTION|>--- conflicted
+++ resolved
@@ -1,9 +1,5 @@
-<<<<<<< HEAD
 use crate::error::ApiError;
-=======
 use crate::account::{Account, Device};
-use crate::api_error::ApiError;
->>>>>>> 4218c02c
 use crate::database::SignalDatabase;
 use crate::in_memory_db::InMemorySignalDatabase;
 use crate::postgres::PostgresDatabase;
@@ -17,18 +13,13 @@
 use axum::BoxError;
 use axum::{debug_handler, Json, Router};
 use common::signal_protobuf::Envelope;
-<<<<<<< HEAD
-use common::web_api::{CreateAccountOptions, SignalMessages};
-use libsignal_core::{DeviceId, ProtocolAddress, ServiceId};
-use libsignal_protocol::{kem, PublicKey};
-=======
 use common::web_api::{
-    AuthorizationHeader, CreateAccountOptions, DevicePreKeyBundle, RegistrationRequest,
+    CreateAccountOptions, SignalMessages,
+    AuthorizationHeader, DevicePreKeyBundle, RegistrationRequest,
     SetKeyRequest, UploadKeys,
 };
 use libsignal_core::{DeviceId, Pni, ProtocolAddress, ServiceId};
 use libsignal_protocol::{kem, IdentityKey, PreKeyBundle, PublicKey};
->>>>>>> 4218c02c
 use std::env;
 use std::fmt::format;
 use std::time::Duration;
@@ -368,93 +359,7 @@
     use crate::database::SignalDatabase;
     use libsignal_protocol::*;
     use uuid::Uuid;
-    /*
-        fn create_bob() -> Account {
-            let id_key = IdentityKeyPair::generate(&mut rand::thread_rng());
-            Account {
-                aci: Some(Uuid::new_v4().to_string()),
-                pni: None,
-                auth_token: "1236854bff0ad5aa206f924c9c2ff800681f69df4f6963976f144c1842c2ff1b"
-                    .to_owned(),
-                identity_key: *id_key.identity_key(),
-            }
-        }
-
-        fn create_alice() -> Account {
-            let id_key = IdentityKeyPair::generate(&mut rand::thread_rng());
-            Account {
-                aci: Some(Uuid::new_v4().to_string()),
-                pni: None,
-                auth_token: "1236854bff0ad5aa206f924c9c2ff800681f69df4f6963976f144c1842c2ff1b"
-                    .to_owned(),
-                identity_key: *id_key.identity_key(),
-            }
-        }
-<<<<<<< HEAD
-    }
-=======
-
-        #[tokio::test]
-        async fn handle_put_messages_adds_message_to_queue() {
-            let state = SignalServerState::<InMemorySignalDatabase>::new().await;
-            let bob = create_bob();
-            let bob_device = Device {
-                device_id: 0,
-                name: "bob_device".to_owned(),
-                last_seen: 0,
-                created: 0,
-            };
-            let bob_address =
-                ProtocolAddress::new(bob.service_id().service_id_string(), bob_device.device_id());
-
-            let alice = create_alice();
-            let alice_device = Device {
-                device_id: 0,
-                name: "alice_device".to_owned(),
-                last_seen: 0,
-                created: 0,
-            };
-            let alice_address = ProtocolAddress::new(
-                alice.service_id().service_id_string(),
-                alice_device.device_id(),
-            );
-            state.database().add_account(bob.clone()).await.unwrap();
-
-            let message = common::signal_protobuf::Envelope {
-                r#type: None,
-                source_service_id: None,
-                source_device: None,
-                client_timestamp: None,
-                content: None,
-                server_guid: None,
-                server_timestamp: None,
-                ephemeral: None,
-                destination_service_id: None,
-                urgent: None,
-                updated_pni: None,
-                story: None,
-                report_spam_token: None,
-                shared_mrm_key: None,
-            };
-            handle_put_messages(state.clone(), bob_address.clone(), message.clone())
-                .await
-                .unwrap();
-
-            assert_eq!(
-                message,
-                state
-                    .database()
-                    .mail_queues
-                    .lock()
-                    .await
-                    .get_mut(&bob_address)
-                    .unwrap()
-                    .pop_front()
-                    .unwrap()
-            );
-        }
-    */
->>>>>>> 4218c02c
+
 
     #[ignore = "Not implemented"]
     #[tokio::test]
@@ -472,140 +377,12 @@
     #[tokio::test]
     async fn handle_get_keys_gets_keys() {
         todo!();
-        /*
-        let database = Arc::new(Mutex::new(InMemorySignalDatabase::new()));
-        let is_aci = true;
-        let usr_id =
-            ServiceId::parse_from_service_id_string("8c78cd2a-16ff-427d-83dc-1a5e36ce713d")
-                .unwrap();
-        let address = ProtocolAddress::new("04899A85-4C9E-44CC-8428-A02AB69335F1".into(), 0.into());
-
-        let mut database_lock = database.lock().await;
-        database_lock
-            .keys
-            .lock()
-            .await
-            .insert(usr_id, HashMap::new());
-        database_lock
-            .keys
-            .lock()
-            .await
-            .get_mut(&usr_id)
-            .unwrap()
-            .insert(device_id, HashMap::new());
-
-        let mut key_map = database_lock
-            .keys
-            .lock()
-            .await
-            .get_mut(&usr_id)
-            .unwrap()
-            .get_mut(&device_id)
-            .unwrap()
-            .clone();
-
-        let j = 10;
-        let mut i = 0;
-        while j > i {
-            key_map
-                .entry(PreKey::OneTime)
-                .or_insert_with(Vec::new)
-                .push(UploadSignedPreKey {
-                    key_id: 0,
-                    public_key: Box::new([0]),
-                    signature: Box::new([0]),
-                });
-            i = i + 1;
-        }
-
-        drop(database_lock);
-
-        assert_eq!(
-            get_onetime_prekey_count(database, usr_id, device_id)
-                .await
-                .unwrap(),
-            j
-        );
-        */
     }
 
     #[ignore = "Not implemented"]
     #[tokio::test]
     async fn handle_post_keycheck_test() {
         todo!()
-        /*
-        let database = InMemorySignalDatabase::new();
-        let usr_id: UserID = 0u32;
-        let device_id: DeviceID = 0u32;
-        let mut rng = OsRng;
-
-        let kyper_pre_key_pair = kem::KeyPair::generate(kem::KeyType::Kyber1024);
-        let kyper_key_id = 0u32;
-        let signed_pre_key_pair = KeyPair::generate(&mut rng);
-        let signed_key_id = 0u32;
-        let identity_key_pair = KeyPair::generate(&mut rng);
-
-        database.keys.lock().await.insert(usr_id, HashMap::new());
-        database
-            .keys
-            .lock()
-            .await
-            .get_mut(&usr_id)
-            .unwrap()
-            .insert(device_id, HashMap::new());
-
-        let key_map = database
-            .keys
-            .lock()
-            .await
-            .get_mut(&usr_id)
-            .unwrap()
-            .get_mut(&device_id)
-            .unwrap();
-
-        key_map
-            .entry(PreKey::Identity)
-            .or_insert_with(Vec::new)
-            .push(UploadSignedPreKey {
-                key_id: 0,
-                public_key: identity_key_pair.public_key.serialize(),
-                signature: Box::new([0]),
-            });
-        key_map
-            .entry(PreKey::Signed)
-            .or_insert_with(Vec::new)
-            .push(UploadSignedPreKey {
-                key_id: signed_key_id,
-                public_key: signed_pre_key_pair.public_key.serialize(),
-                signature: Box::new([0]),
-            });
-        key_map
-            .entry(PreKey::Kyber)
-            .or_insert_with(Vec::new)
-            .push(UploadSignedPreKey {
-                key_id: kyper_key_id,
-                public_key: kyper_pre_key_pair.public_key.serialize(),
-                signature: Box::new([0]),
-            });
-
-        drop(database);
-
-        let mut usr_digest = Sha256::new();
-        usr_digest.update(&identity_key_pair.public_key.serialize());
-        usr_digest.update(&signed_key_id.to_be_bytes());
-        usr_digest.update(signed_pre_key_pair.public_key.serialize().to_owned());
-        usr_digest.update(&kyper_key_id.to_be_bytes());
-        usr_digest.update(kyper_pre_key_pair.public_key.serialize().to_owned());
-
-        let usr_digest: [u8; 32] = usr_digest.finalize().into();
-
-        assert!(
-            handle_post_keycheck(database, usr_id, device_id, usr_digest)
-                .await
-                .unwrap()
-        );
-        assert_ne!(vec![0; 32].as_slice(), usr_digest);
-         */
     }
 
     #[ignore = "Not implemented"]
