--- conflicted
+++ resolved
@@ -39,17 +39,10 @@
 use std::str::FromStr;
 use std::fmt::Debug;
 
-<<<<<<< HEAD
-
 async fn handle_put_messages<T: SignalDatabase, U: WSStream + Debug>(
     state: SignalServerState<T, U>,
-    address: ProtocolAddress,
-=======
-async fn handle_put_messages<T: SignalDatabase>(
-    state: SignalServerState<T>,
     authenticated_device: AuthenticatedDevice,
     destination_identifier: ServiceId,
->>>>>>> baaf05b1
     payload: SignalMessages,
 ) -> Result<SendMessageResponse, ApiError> {
     if destination_identifier == authenticated_device.account().pni() {
@@ -113,7 +106,7 @@
             destination.aci().service_id_string(),
             message.destination_device_id.into(),
         );
-        state.message_manager().insert(&address, &mut envelope);
+        state.message_manager.insert(&address, &mut envelope);
     });
 
     let needs_sync = !is_sync_message && authenticated_device.account().devices().len() > 1;
@@ -237,14 +230,9 @@
 /// Handler for the PUT v1/messages/{address} endpoint.
 #[debug_handler]
 async fn put_messages_endpoint(
-<<<<<<< HEAD
     State(state): State<SignalServerState<PostgresDatabase, WebSocket>>,
-    Path(address): Path<String>,
-=======
-    State(state): State<SignalServerState<PostgresDatabase>>,
     authenticated_device: AuthenticatedDevice,
     Path(destination_identifier): Path<String>,
->>>>>>> baaf05b1
     Json(payload): Json<SignalMessages>, // TODO: Multiple messages could be sent at one time
 ) -> Result<SendMessageResponse, ApiError> {
     let destination_identifier = parse_service_id(destination_identifier)?;
