use crate::account::{AuthenticatedDevice, Device};
use crate::database::SignalDatabase;
use crate::envelope::ToEnvelope;
use crate::error::ApiError;
use crate::managers::state::SignalServerState;
use crate::managers::websocket::connection::{UserIdentity, WebSocketConnection};
use crate::managers::websocket::wsstream::WSStream;
use crate::postgres::PostgresDatabase;
use crate::response::SendMessageResponse;
use anyhow::Result;
use axum::extract::{connect_info::ConnectInfo, Host, Path, State};
use axum::handler::HandlerWithoutStateExt;
use axum::http::header::{ACCEPT, AUTHORIZATION, CONTENT_LENGTH, CONTENT_TYPE, ORIGIN};
use axum::http::{HeaderMap, Method, StatusCode, Uri};
use axum::response::{IntoResponse, Redirect};
use axum::routing::{any, delete, get, post, put};
use axum::BoxError;
use axum::{debug_handler, Json, Router};
<<<<<<< HEAD
=======
use common::signal_protobuf::{envelope, Envelope};
>>>>>>> 7d8780da
use common::web_api::authorization::BasicAuthorizationHeader;
use common::web_api::{
    DevicePreKeyBundle, RegistrationRequest, RegistrationResponse, SignalMessages,
};
<<<<<<< HEAD
use libsignal_core::{DeviceId, ProtocolAddress, ServiceId};
=======
use libsignal_core::{DeviceId, Pni, ProtocolAddress, ServiceId, ServiceIdKind};
use libsignal_protocol::{kem, IdentityKey, PreKeyBundle, PublicKey};
use serde::Serialize;
>>>>>>> 7d8780da
use std::env;
use std::time::Duration;
use tower_http::cors::CorsLayer;

<<<<<<< HEAD
use crate::managers::message_persister::MessagePersister;
use crate::message_cache::MessageAvailabilityListener;
=======
use crate::destination_device_validator::DestinationDeviceValidator;
use crate::message_cache::MessageCache;
>>>>>>> 7d8780da
use axum::extract::ws::{WebSocket, WebSocketUpgrade};
use axum_extra::{headers, TypedHeader};
use axum_server::tls_rustls::RustlsConfig;
use std::fmt::Debug;
use std::net::SocketAddr;
use std::str::FromStr;
use std::sync::atomic::AtomicBool;
use std::sync::Arc;

async fn handle_put_messages<T: SignalDatabase, U: WSStream + Debug>(
    state: SignalServerState<T, U>,
    authenticated_device: AuthenticatedDevice,
    destination_identifier: ServiceId,
    payload: SignalMessages,
) -> Result<SendMessageResponse, ApiError> {
    if destination_identifier == authenticated_device.account().pni() {
        return Err(ApiError {
            status_code: StatusCode::FORBIDDEN,
            message: "".to_owned(),
        });
    }

    let is_sync_message = destination_identifier == authenticated_device.account().aci();
    let destination: Account = if is_sync_message {
        authenticated_device.account().clone()
    } else {
        state
            .get_account(&destination_identifier)
            .await
            .map_err(|_| ApiError {
                status_code: StatusCode::NOT_FOUND,
                message: "Destination account not found".to_owned(),
            })?
    };
    let exclude_device_ids: Vec<u32> = if is_sync_message {
        vec![authenticated_device.device().device_id().into()]
    } else {
        Vec::new()
    };

    let message_device_ids: Vec<u32> = payload
        .messages
        .iter()
        .map(|message| message.destination_device_id)
        .collect();
    DestinationDeviceValidator::validate_complete_device_list(
        &destination,
        &message_device_ids,
        &exclude_device_ids,
    )
    .map_err(|_| ApiError {
        status_code: StatusCode::INTERNAL_SERVER_ERROR,
        message: "".to_owned(),
    })?;
    DestinationDeviceValidator::validate_registration_id_from_messages(
        &destination,
        &payload.messages,
        destination_identifier.kind() == ServiceIdKind::Pni,
    )
    .map_err(|_| ApiError {
        status_code: StatusCode::INTERNAL_SERVER_ERROR,
        message: "".to_owned(),
    })?;

    payload.messages.into_iter().map(|message| {
        let mut envelope = message.to_envelope(
            &destination_identifier,
            authenticated_device.account(),
            u32::from(authenticated_device.device().device_id()) as u8,
            payload.timestamp,
            false,
        );
        let address = ProtocolAddress::new(
            destination.aci().service_id_string(),
            message.destination_device_id.into(),
        );
        state.message_manager.insert(&address, &mut envelope);
    });

    let needs_sync = !is_sync_message && authenticated_device.account().devices().len() > 1;
    Ok(SendMessageResponse { needs_sync })
}

async fn handle_get_messages<T: SignalDatabase, U: WSStream + Debug>(
    state: SignalServerState<T, U>,
    address: ProtocolAddress,
) {
    println!("Get messages")
}

async fn handle_post_registration<T: SignalDatabase, U: WSStream + Debug>(
    state: SignalServerState<T, U>,
    auth_header: BasicAuthorizationHeader,
    registration: RegistrationRequest,
) -> Result<RegistrationResponse, ApiError> {
    println!("Register client");
    let phone_number = auth_header.username();
    let account = state
        .create_account(
            phone_number.to_owned(),
            registration.account_attributes().to_owned(),
            registration.aci_identity_key().to_owned(),
            registration.pni_identity_key().to_owned(),
            Device::new(
                1.into(),
                "my_device".to_owned(),
                0,
                0,
                "no token".as_bytes().to_vec(),
                "salt".to_owned(),
                1u32,
                1u32,
            ),
            DevicePreKeyBundle {
                aci_signed_pre_key: registration.aci_signed_pre_key().to_owned(),
                pni_signed_pre_key: registration.pni_signed_pre_key().to_owned(),
                aci_pq_pre_key: registration.aci_pq_last_resort_pre_key().to_owned(),
                pni_pq_pre_key: registration.pni_pq_last_resort_pre_key().to_owned(),
            },
        )
        .await
        .map_err(|err| ApiError {
            message: format!("Could not create account:{}", err),
            status_code: StatusCode::INTERNAL_SERVER_ERROR,
        })?;

    let aci = account.aci().into();
    let pni = account.pni().into();

    Ok(RegistrationResponse {
        uuid: aci,
        pni,
        number: phone_number.to_owned(),
        username_hash: None,
        storage_capable: true,
    })
}

// redirect from http to https. this is temporary
async fn redirect_http_to_https(addr: SocketAddr, http: u16, https: u16) -> Result<(), BoxError> {
    fn make_https(host: String, uri: Uri, http: u16, https: u16) -> Result<Uri, BoxError> {
        let mut parts = uri.into_parts();

        parts.scheme = Some(axum::http::uri::Scheme::HTTPS);

        if parts.path_and_query.is_none() {
            parts.path_and_query = Some("/".parse()?);
        }

        let https_host = host.replace(&http.to_string(), &https.to_string());
        parts.authority = Some(https_host.parse()?);

        Ok(Uri::from_parts(parts)?)
    }

    let redirect = move |Host(host): Host, uri: Uri| async move {
        match make_https(host, uri, http, https) {
            Ok(uri) => Ok(Redirect::permanent(&uri.to_string())),
            Err(_) => Err(StatusCode::BAD_REQUEST),
        }
    };

    let listener = tokio::net::TcpListener::bind(addr).await?;

    axum::serve(listener, redirect.into_make_service()).await?;
    Ok(())
}

/// A protocol address is represented in string form as
/// <user_id>.<device_id>. This function takes this string and
/// produces a [ProtocolAddress].
fn parse_protocol_address(string: String) -> Result<ProtocolAddress, ApiError> {
    let (user_id, dev_id) = string
        .find(".")
        .ok_or(ApiError {
            message: "Could not parse address. Address did not contain '.'".to_owned(),
            status_code: StatusCode::BAD_REQUEST,
        })
        .map(|pos| string.split_at(pos))?;
    let device_id: DeviceId = dev_id[1..]
        .parse::<u32>()
        .map_err(|e| ApiError {
            message: format!("Could not parse device_id: {}.", e),
            status_code: StatusCode::BAD_REQUEST,
        })?
        .into();

    Ok(ProtocolAddress::new(user_id.to_owned(), device_id))
}

fn parse_service_id(string: String) -> Result<ServiceId, ApiError> {
    ServiceId::parse_from_service_id_string(&string).ok_or_else(|| ApiError {
        message: "Could not parse service id".to_owned(),
        status_code: StatusCode::BAD_REQUEST,
    })
}

/// Handler for the PUT v1/messages/{address} endpoint.
#[debug_handler]
async fn put_messages_endpoint(
    State(state): State<SignalServerState<PostgresDatabase, WebSocket>>,
    authenticated_device: AuthenticatedDevice,
    Path(destination_identifier): Path<String>,
    Json(payload): Json<SignalMessages>, // TODO: Multiple messages could be sent at one time
) -> Result<SendMessageResponse, ApiError> {
    let destination_identifier = parse_service_id(destination_identifier)?;
    handle_put_messages(state, authenticated_device, destination_identifier, payload).await
}

/// Handler for the GET v1/messages endpoint.
#[debug_handler]
async fn get_messages_endpoint(
    State(state): State<SignalServerState<PostgresDatabase, WebSocket>>,
) {
    // TODO: Call `handle_get_messages`
}

/// Handler for the POST v1/registration endpoint.
#[debug_handler]
async fn post_registration_endpoint(
    State(state): State<SignalServerState<PostgresDatabase, WebSocket>>,
    headers: HeaderMap,
    Json(registration): Json<RegistrationRequest>,
) -> Result<Json<RegistrationResponse>, ApiError> {
    let auth_header = headers
        .get("Authorization")
        .ok_or_else(|| ApiError {
            message: "Missing authorization header".to_owned(),
            status_code: StatusCode::UNAUTHORIZED,
        })?
        .to_str()
        .map_err(|err| ApiError {
            message: format!(
                "Authorization header could not be parsed as string: {}",
                err
            ),
            status_code: StatusCode::UNAUTHORIZED,
        })?
        .parse()
        .map_err(|err| ApiError {
            message: format!("Authorization header could not be parsed: {}", err),
            status_code: StatusCode::UNAUTHORIZED,
        })?;

    handle_post_registration(state, auth_header, registration)
        .await
        .map(Json)
}

/// Handler for the GET v2/keys endpoint.
#[debug_handler]
async fn get_keys_endpoint(State(state): State<SignalServerState<PostgresDatabase, WebSocket>>) {
    // TODO: Call `handle_get_keys`
}

/// Handler for the POST v2/keys/check endpoint.
#[debug_handler]
async fn post_keycheck_endpoint(
    State(state): State<SignalServerState<PostgresDatabase, WebSocket>>,
) {
    // TODO: Call `handle_post_keycheck`
}

/// Handler for the PUT v2/keys endpoint.
#[debug_handler]
async fn put_keys_endpoint(State(state): State<SignalServerState<PostgresDatabase, WebSocket>>) {
    // TODO: Call `handle_put_keys`
}

/// Handler for the DELETE v1/accounts/me endpoint.
#[debug_handler]
async fn delete_account_endpoint(
    State(state): State<SignalServerState<PostgresDatabase, WebSocket>>,
) {
    // TODO: Call `handle_delete_account`
}

/// Handler for the DELETE v1/devices/{device_id} endpoint.
#[debug_handler]
async fn delete_device_endpoint(
    State(state): State<SignalServerState<PostgresDatabase, WebSocket>>,
) {
    // TODO: Call `handle_delete_device`
}

/// Handler for the POST v1/devices/link endpoint.
#[debug_handler]
async fn post_link_device_endpoint(
    State(state): State<SignalServerState<PostgresDatabase, WebSocket>>,
) {
    // TODO: Call `handle_post_link_device`
}

// Websocket upgrade handler '/v1/websocket'
#[debug_handler]
async fn create_websocket_endpoint(
    State(mut state): State<SignalServerState<PostgresDatabase, WebSocket>>,
    authenticated_device: AuthenticatedDevice,
    ws: WebSocketUpgrade,
    user_agent: Option<TypedHeader<headers::UserAgent>>,
    ConnectInfo(addr): ConnectInfo<SocketAddr>,
) -> impl IntoResponse {
    let user_agent = if let Some(TypedHeader(user_agent)) = user_agent {
        user_agent.to_string()
    } else {
        String::from("Unknown browser")
    };
    println!("`{user_agent}` at {addr} connected.");
    ws.on_upgrade(move |socket| {
        let mut wmgr = state.websocket_manager.clone();
        async move {
            wmgr.insert(WebSocketConnection::new(
                UserIdentity::AuthenticatedDevice(authenticated_device),
                addr,
                socket,
                state,
            ))
            .await
        }
    })
}

/// To add a new endpoint:
///  * create an async router function: `<method>_<endpoint_name>_endpoint`.
///  * create an async handler function: `handle_<method>_<endpoint_name>`
///  * add the router function to the axum router below.
///  * call the handler function from the router function to handle the request.
pub async fn start_server() -> Result<(), Box<dyn std::error::Error>> {
    rustls::crypto::ring::default_provider()
        .install_default()
        .expect("Failed to install rustls crypto provider");
    let config = RustlsConfig::from_pem_file("cert/server.crt", "cert/server.key").await?;

    let cors = CorsLayer::new()
        .allow_methods([
            Method::GET,
            Method::POST,
            Method::PUT,
            Method::DELETE,
            Method::OPTIONS,
        ])
        .max_age(Duration::from_secs(5184000))
        .allow_credentials(true)
        .allow_headers([AUTHORIZATION, CONTENT_TYPE, CONTENT_LENGTH, ACCEPT, ORIGIN]);

    let state = SignalServerState::<PostgresDatabase, WebSocket>::new().await;

    let message_persister_stop_flag = Arc::new(AtomicBool::new(false));
    let message_persister = MessagePersister::new(
        state.message_manager().clone(),
        state.message_cache().clone(),
        state.database().clone(),
        state.account_manager().clone(),
    );

    let app = Router::new()
        .route("/", get(|| async { "Hello from Signal Server" }))
        .route("/v1/messages", get(get_messages_endpoint))
        .route("/v1/messages/:destination", put(put_messages_endpoint))
        .route("/v1/registration", post(post_registration_endpoint))
        .route("/v2/keys", get(get_keys_endpoint))
        .route("/v2/keys/check", post(post_keycheck_endpoint))
        .route("/v2/keys", put(put_keys_endpoint))
        .route("/v1/accounts/me", delete(delete_account_endpoint))
        .route("/v1/devices/link", post(post_link_device_endpoint))
        .route("/v1/devices/:device_id", delete(delete_device_endpoint))
        .route("/v1/websocket", any(create_websocket_endpoint))
        .with_state(state)
        .layer(cors);

    let address = env::var("SERVER_ADDRESS")?;
    let https_port = env::var("HTTPS_PORT")?;
    let http_port = env::var("HTTP_PORT")?;

    let http_addr = SocketAddr::from_str(format!("{}:{}", address, http_port).as_str())?;
    let https_addr = SocketAddr::from_str(format!("{}:{}", address, https_port).as_str())?;

    // we should probably sometime in future a proxy or something to redirect instead
    tokio::spawn(redirect_http_to_https(
        http_addr,
        http_port.parse()?,
        https_port.parse()?,
    ));

    MessagePersister::<PostgresDatabase, WebSocketConnection<WebSocket>>::start(
        message_persister,
        message_persister_stop_flag.clone(),
    );

    axum_server::bind_rustls(https_addr, config)
        .serve(app.into_make_service_with_connect_info::<SocketAddr>())
        .await?;

    MessagePersister::<PostgresDatabase, WebSocketConnection<WebSocket>>::stop(
        message_persister_stop_flag,
    );

    Ok(())
}

#[cfg(test)]
mod server_tests {
    #[ignore = "Not implemented"]
    #[tokio::test]
    async fn handle_get_messages_pops_message_queue() {
        todo!()
    }

    #[ignore = "Not implemented"]
    #[tokio::test]
    async fn handle_register_account_registers_account() {
        todo!()
    }

    #[ignore = "Not implemented"]
    #[tokio::test]
    async fn handle_get_keys_gets_keys() {
        todo!();
    }

    #[ignore = "Not implemented"]
    #[tokio::test]
    async fn handle_post_keycheck_test() {
        todo!()
    }

    #[ignore = "Not implemented"]
    #[tokio::test]
    async fn handle_() {
        todo!()
    }

    #[ignore = "Not implemented"]
    #[tokio::test]
    async fn handle_delete_account_deletes_account() {
        todo!()
    }

    #[ignore = "Not implemented"]
    #[tokio::test]
    async fn handle_post_link_device_registers_new_device() {
        todo!()
    }

    #[ignore = "Not implemented"]
    #[tokio::test]
    async fn handle_delete_device_deletes_device() {
        todo!()
    }
}<|MERGE_RESOLUTION|>--- conflicted
+++ resolved
@@ -1,4 +1,4 @@
-use crate::account::{AuthenticatedDevice, Device};
+use crate::account::{Account, AuthenticatedDevice, Device};
 use crate::database::SignalDatabase;
 use crate::envelope::ToEnvelope;
 use crate::error::ApiError;
@@ -16,32 +16,19 @@
 use axum::routing::{any, delete, get, post, put};
 use axum::BoxError;
 use axum::{debug_handler, Json, Router};
-<<<<<<< HEAD
-=======
-use common::signal_protobuf::{envelope, Envelope};
->>>>>>> 7d8780da
 use common::web_api::authorization::BasicAuthorizationHeader;
 use common::web_api::{
     DevicePreKeyBundle, RegistrationRequest, RegistrationResponse, SignalMessages,
 };
-<<<<<<< HEAD
-use libsignal_core::{DeviceId, ProtocolAddress, ServiceId};
-=======
-use libsignal_core::{DeviceId, Pni, ProtocolAddress, ServiceId, ServiceIdKind};
-use libsignal_protocol::{kem, IdentityKey, PreKeyBundle, PublicKey};
+use libsignal_core::{DeviceId, ProtocolAddress, ServiceId, ServiceIdKind};
 use serde::Serialize;
->>>>>>> 7d8780da
 use std::env;
 use std::time::Duration;
 use tower_http::cors::CorsLayer;
 
-<<<<<<< HEAD
+use crate::destination_device_validator::DestinationDeviceValidator;
 use crate::managers::message_persister::MessagePersister;
 use crate::message_cache::MessageAvailabilityListener;
-=======
-use crate::destination_device_validator::DestinationDeviceValidator;
-use crate::message_cache::MessageCache;
->>>>>>> 7d8780da
 use axum::extract::ws::{WebSocket, WebSocketUpgrade};
 use axum_extra::{headers, TypedHeader};
 use axum_server::tls_rustls::RustlsConfig;
@@ -391,10 +378,10 @@
 
     let message_persister_stop_flag = Arc::new(AtomicBool::new(false));
     let message_persister = MessagePersister::new(
-        state.message_manager().clone(),
-        state.message_cache().clone(),
-        state.database().clone(),
-        state.account_manager().clone(),
+        state.message_manager.clone(),
+        state.message_cache.clone(),
+        state.db.clone(),
+        state.account_manager.clone(),
     );
 
     let app = Router::new()
@@ -426,7 +413,7 @@
         https_port.parse()?,
     ));
 
-    MessagePersister::<PostgresDatabase, WebSocketConnection<WebSocket>>::start(
+    MessagePersister::<PostgresDatabase, WebSocketConnection<WebSocket, PostgresDatabase>>::start(
         message_persister,
         message_persister_stop_flag.clone(),
     );
@@ -435,7 +422,7 @@
         .serve(app.into_make_service_with_connect_info::<SocketAddr>())
         .await?;
 
-    MessagePersister::<PostgresDatabase, WebSocketConnection<WebSocket>>::stop(
+    MessagePersister::<PostgresDatabase, WebSocketConnection<WebSocket, PostgresDatabase>>::stop(
         message_persister_stop_flag,
     );
 
