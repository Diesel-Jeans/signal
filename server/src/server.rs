--- conflicted
+++ resolved
@@ -12,45 +12,29 @@
 use axum::routing::{any, delete, get, post, put};
 use axum::BoxError;
 use axum::{debug_handler, Json, Router};
-use common::signal_protobuf::Envelope;
-<<<<<<< HEAD
-use common::web_api::{AuthorizationHeader, RegistrationRequest};
+use common::web_api::{
+    AuthorizationHeader, RegistrationRequest
+    , SignalMessages,
+};
 use libsignal_core::{DeviceId, ProtocolAddress, ServiceId};
-=======
-use common::web_api::{
-    AuthorizationHeader, CreateAccountOptions, DevicePreKeyBundle, RegistrationRequest,
-    SetKeyRequest, SignalMessages, UploadKeys,
-};
-use libsignal_core::{DeviceId, Pni, ProtocolAddress, ServiceId};
-use libsignal_protocol::{kem, IdentityKey, PreKeyBundle, PublicKey};
->>>>>>> b153e379
 use std::env;
 use std::time::Duration;
 use tower_http::cors::CorsLayer;
 use uuid::Uuid;
 
 use crate::message_cache::MessageCache;
-use crate::socket::SocketManager;
-use axum::extract::ws::WebSocketUpgrade;
+use crate::socket::{SocketManager, ToEnvelope};
+use axum::extract::ws::{WebSocket, WebSocketUpgrade};
 use axum_extra::{headers, TypedHeader};
 use axum_server::tls_rustls::RustlsConfig;
 use std::net::SocketAddr;
 use std::str::FromStr;
 
-<<<<<<< HEAD
-#[derive(Clone, Debug)]
-struct SignalServerState<T: SignalDatabase> {
-    db: T,
-    socket_manager: SocketManager,
-    message_cache: MessageCache,
-=======
-use crate::socket::{SocketManager, ToEnvelope};
-
 #[derive(Clone, Debug)]
 struct SignalServerState<T: SignalDatabase> {
     db: T,
     socket_manager: SocketManager<WebSocket>,
->>>>>>> b153e379
+    message_cache: MessageCache,
 }
 
 impl<T: SignalDatabase> SignalServerState<T> {
@@ -65,7 +49,9 @@
         Self {
             db: InMemorySignalDatabase::new(),
             socket_manager: SocketManager::new(),
-            message_cache: MessageCache::connect().await.unwrap(),
+            message_cache: MessageCache::connect()
+                .await
+                .expect("Could not connect to Redis"),
         }
     }
 }
@@ -75,7 +61,9 @@
         Self {
             db: PostgresDatabase::connect().await.unwrap(),
             socket_manager: SocketManager::new(),
-            message_cache: MessageCache::connect().await.unwrap(),
+            message_cache: MessageCache::connect()
+                .await
+                .expect("Could not connect to Redis"),
         }
     }
 }
@@ -364,101 +352,6 @@
 
 #[cfg(test)]
 mod server_tests {
-<<<<<<< HEAD
-    /*
-        fn create_bob() -> Account {
-            let id_key = IdentityKeyPair::generate(&mut rand::thread_rng());
-            Account {
-                aci: Some(Uuid::new_v4().to_string()),
-                pni: None,
-                auth_token: "1236854bff0ad5aa206f924c9c2ff800681f69df4f6963976f144c1842c2ff1b"
-                    .to_owned(),
-                identity_key: *id_key.identity_key(),
-            }
-        }
-
-        fn create_alice() -> Account {
-            let id_key = IdentityKeyPair::generate(&mut rand::thread_rng());
-            Account {
-                aci: Some(Uuid::new_v4().to_string()),
-                pni: None,
-                auth_token: "1236854bff0ad5aa206f924c9c2ff800681f69df4f6963976f144c1842c2ff1b"
-                    .to_owned(),
-                identity_key: *id_key.identity_key(),
-            }
-        }
-
-        #[tokio::test]
-        async fn handle_put_messages_adds_message_to_queue() {
-            let state = SignalServerState::<InMemorySignalDatabase>::new().await;
-            let bob = create_bob();
-            let bob_device = Device {
-                device_id: 0,
-                name: "bob_device".to_owned(),
-                last_seen: 0,
-                created: 0,
-            };
-            let bob_address =
-                ProtocolAddress::new(bob.service_id().service_id_string(), bob_device.device_id());
-
-            let alice = create_alice();
-            let alice_device = Device {
-                device_id: 0,
-                name: "alice_device".to_owned(),
-                last_seen: 0,
-                created: 0,
-            };
-            let alice_address = ProtocolAddress::new(
-                alice.service_id().service_id_string(),
-                alice_device.device_id(),
-            );
-            state.database().add_account(bob.clone()).await.unwrap();
-
-            let message = common::signal_protobuf::Envelope {
-                r#type: None,
-                source_service_id: None,
-                source_device: None,
-                client_timestamp: None,
-                content: None,
-                server_guid: None,
-                server_timestamp: None,
-                ephemeral: None,
-                destination_service_id: None,
-                urgent: None,
-                updated_pni: None,
-                story: None,
-                report_spam_token: None,
-                shared_mrm_key: None,
-            };
-            handle_put_messages(state.clone(), bob_address.clone(), message.clone())
-                .await
-                .unwrap();
-
-            assert_eq!(
-                message,
-                state
-                    .database()
-                    .mail_queues
-                    .lock()
-                    .await
-                    .get_mut(&bob_address)
-                    .unwrap()
-                    .pop_front()
-                    .unwrap()
-            );
-        }
-    */
-=======
-    use std::sync::{Arc, Mutex};
-
-    use super::*;
-    use super::{handle_put_messages, SignalServerState};
-    use crate::account::Account;
-    use crate::database::SignalDatabase;
-    use libsignal_protocol::*;
-    use uuid::Uuid;
->>>>>>> b153e379
-
     #[ignore = "Not implemented"]
     #[tokio::test]
     async fn handle_get_messages_pops_message_queue() {
