[package]
name = "server"
version = "0.1.0"
edition = "2021"

[dependencies]
libsignal-core = { git = "https://github.com/Diesel-Jeans/libsignal.git", version = "0.1.0" }
libsignal-protocol = { git = "https://github.com/Diesel-Jeans/libsignal.git", version = "0.1.0" }

common = { path = "../common" }
tokio = { version = "1.40.0", features = ["full"] }
axum = { version = "0.7.6", features = ["macros", "ws", "query"] }
axum-extra = {version = "0.9.4", features = ["typed-header"] }
axum-server = { version = "0.7", features = ["tls-rustls"] }
tokio-tungstenite = "0.24.0"
serde = { version = "1.0.210", features = ["derive"] }
rand = "0.8.5"
redis = "0.27.4"
deadpool-redis = "0.18.0"
uuid = { version = "1.10.0", features = ["v4"] }
tower-http = { version = "0.6.1", features = ["cors", "trace"] }
sha2 = "0.10"
sqlx = { version = "0.8.2", features = ["runtime-tokio-rustls", "postgres", "macros"] }
dotenv = "0.15.0"
bincode = "1.3.3"
serde_json = "1.0.128"
anyhow = "1.0.89"
rustls = { version = "0.23.15", features = ["ring"] }
tonic = "0.12.3"
prost = "0.13.3"
url = "2.5.2"
async-trait = "0.1.83"
<<<<<<< HEAD
=======
futures-util = "0.3.30"
headers = "0.4.0"
async-std = "1.13.0"
serial_test = "3.1.1"
base64 = "0.21.7"
chrono = "0.4.38"
>>>>>>> a763cff4

[build-dependencies]
tonic-build = "0.12.3"<|MERGE_RESOLUTION|>--- conflicted
+++ resolved
@@ -30,15 +30,12 @@
 prost = "0.13.3"
 url = "2.5.2"
 async-trait = "0.1.83"
-<<<<<<< HEAD
-=======
 futures-util = "0.3.30"
 headers = "0.4.0"
 async-std = "1.13.0"
 serial_test = "3.1.1"
 base64 = "0.21.7"
 chrono = "0.4.38"
->>>>>>> a763cff4
 
 [build-dependencies]
 tonic-build = "0.12.3"