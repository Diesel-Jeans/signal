[package]
name = "server"
version = "0.1.0"
edition = "2021"

[dependencies]
libsignal-core = { git = "https://github.com/Diesel-Jeans/libsignal.git", version = "0.1.0" }
libsignal-protocol = { git = "https://github.com/Diesel-Jeans/libsignal.git", version = "0.1.0" }

common = { path = "../common" }
tokio = { version = "1.40.0", features = ["full"] }
<<<<<<< HEAD
axum = { version = "0.7.6", features = ["macros", "ws"] }
axum-extra = { version = "0.9.4", features = ["typed-header"] }
=======
axum = { version = "0.7.6", features = ["macros", "ws", "query"] }
axum-extra = {version = "0.9.4", features = ["typed-header"] }
>>>>>>> b153e379
axum-server = { version = "0.7", features = ["tls-rustls"] }
tokio-tungstenite = "0.24.0"
serde = { version = "1.0.210", features = ["derive"] }
rand = "0.8.5"
redis = "0.27.4"
deadpool-redis = "0.18.0"
uuid = { version = "1.10.0", features = ["v4"] }
tower-http = { version = "0.6.1", features = ["cors", "trace"] }
sha2 = "0.10"
sqlx = { version = "0.8.2", features = ["runtime-tokio-rustls", "postgres", "macros"] }
dotenv = "0.15.0"
bincode = "1.3.3"
serde_json = "1.0.128"
anyhow = "1.0.89"
rustls = { version = "0.23.15", features = ["ring"] }
<<<<<<< HEAD
futures-util = "0.3.30"
headers = "0.4.0"
async-std = "1.13.0"
serial_test = "3.1.1"
base64 = "0.21.7"
chrono = "0.4.38"
=======
tonic = "0.12.3"
prost = "0.13.3"
url = "2.5.2"
async-trait = "0.1.83"
>>>>>>> b153e379

[build-dependencies]
tonic-build = "0.12.3"<|MERGE_RESOLUTION|>--- conflicted
+++ resolved
@@ -9,13 +9,8 @@
 
 common = { path = "../common" }
 tokio = { version = "1.40.0", features = ["full"] }
-<<<<<<< HEAD
 axum = { version = "0.7.6", features = ["macros", "ws"] }
-axum-extra = { version = "0.9.4", features = ["typed-header"] }
-=======
-axum = { version = "0.7.6", features = ["macros", "ws", "query"] }
 axum-extra = {version = "0.9.4", features = ["typed-header"] }
->>>>>>> b153e379
 axum-server = { version = "0.7", features = ["tls-rustls"] }
 tokio-tungstenite = "0.24.0"
 serde = { version = "1.0.210", features = ["derive"] }
@@ -31,19 +26,16 @@
 serde_json = "1.0.128"
 anyhow = "1.0.89"
 rustls = { version = "0.23.15", features = ["ring"] }
-<<<<<<< HEAD
+tonic = "0.12.3"
+prost = "0.13.3"
+url = "2.5.2"
+async-trait = "0.1.83"
 futures-util = "0.3.30"
 headers = "0.4.0"
 async-std = "1.13.0"
 serial_test = "3.1.1"
 base64 = "0.21.7"
 chrono = "0.4.38"
-=======
-tonic = "0.12.3"
-prost = "0.13.3"
-url = "2.5.2"
-async-trait = "0.1.83"
->>>>>>> b153e379
 
 [build-dependencies]
 tonic-build = "0.12.3"