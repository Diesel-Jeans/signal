[package]
name = "server"
version = "0.1.0"
edition = "2021"

[dependencies]
libsignal-core = { git = "https://github.com/Diesel-Jeans/libsignal.git", version = "0.1.0" }
libsignal-protocol = { git = "https://github.com/Diesel-Jeans/libsignal.git", version = "0.1.0" }

common = { path = "../common" }
tokio = { version = "1.40.0", features = ["full"] }
axum = { version = "0.7.6", features = ["macros", "ws", "query"] }
axum-extra = {version = "0.9.4", features = ["typed-header"] }
axum-server = { version = "0.7", features = ["tls-rustls"] }
tokio-tungstenite = "0.24.0"
serde = { version = "1.0.210", features = ["derive"] }
rand = "0.8.5"
redis = "0.27.4"
deadpool-redis = "0.18.0"
uuid = { version = "1.10.0", features = ["v4"] }
tower-http = { version = "0.6.1", features = ["cors", "trace"] }
sha2 = "0.10"
sqlx = { version = "0.8.2", features = ["runtime-tokio-rustls", "postgres", "macros"] }
dotenv = "0.15.0"
bincode = "1.3.3"
serde_json = "1.0.128"
anyhow = "1.0.89"
rustls = { version = "0.23.15", features = ["ring"] }
tonic = "0.12.3"
prost = "0.13.3"
url = "2.5.2"
<<<<<<< HEAD
=======
async-trait = "0.1.83"
futures-util = "0.3.30"
headers = "0.4.0"
async-std = "1.13.0"
serial_test = "3.1.1"
base64 = "0.21.7"
chrono = "0.4.38"
hkdf = "0.12.4"
>>>>>>> 3ab63ea4

[build-dependencies]
tonic-build = "0.12.3"<|MERGE_RESOLUTION|>--- conflicted
+++ resolved
@@ -29,8 +29,6 @@
 tonic = "0.12.3"
 prost = "0.13.3"
 url = "2.5.2"
-<<<<<<< HEAD
-=======
 async-trait = "0.1.83"
 futures-util = "0.3.30"
 headers = "0.4.0"
@@ -39,7 +37,6 @@
 base64 = "0.21.7"
 chrono = "0.4.38"
 hkdf = "0.12.4"
->>>>>>> 3ab63ea4
 
 [build-dependencies]
 tonic-build = "0.12.3"