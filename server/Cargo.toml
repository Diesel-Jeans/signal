--- conflicted
+++ resolved
@@ -38,7 +38,6 @@
 base64 = "0.21.7"
 chrono = "0.4.38"
 hkdf = "0.12.4"
-<<<<<<< HEAD
 tracing = "0.1.40"
 tracing-subscriber = { version = "0.3.18", features = ["env-filter"] }
 env_filter = "0.1.2"
@@ -47,9 +46,7 @@
 futures = "0.3.31"
 log = "0.4.22"
 tracing-appender = "0.2.3"
-=======
 bon = "3.0.0"
->>>>>>> 19da0078
 
 [build-dependencies]
 tonic-build = "0.12.3"