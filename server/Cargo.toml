--- conflicted
+++ resolved
@@ -12,12 +12,9 @@
 axum = { version = "0.7.6", features = ["macros"] }
 serde = { version = "1.0.210", features = ["derive"] }
 rand = "0.8.5"
-<<<<<<< HEAD
-tower-http = { version = "0.6.1", features = ["cors"] }
 redis = "0.23.0"
 deadpool-redis = "0.18.0"
 uuid = { version = "1.10.0", features = ["v4"] }
-=======
 tower-http = { version = "0.6.1", features = ["cors", "trace"] }
 sha2 = "0.10"
 sqlx = { version = "0.8.2", features = [ "runtime-tokio-rustls", "postgres", "macros" ] }
@@ -25,7 +22,6 @@
 bincode = "1.3.3"
 serde_json = "1.0.128"
 anyhow = "1.0.89"
->>>>>>> 481ded37
 
 [build-dependencies]
 tonic-build = "0.12.3"