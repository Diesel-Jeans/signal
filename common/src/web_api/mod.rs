pub mod authorization;

use base64::{prelude::BASE64_STANDARD, Engine};
use libsignal_protocol::{
    kem::{self},
    DeviceId, GenericSignedPreKey, IdentityKey, KyberPreKeyRecord, PreKeyBundle, PreKeyId,
    PreKeyRecord, PublicKey, SignedPreKeyRecord,
};
use serde::de::IntoDeserializer;
use serde::{Deserialize, Serialize};
use uuid::Uuid;

#[derive(Debug, Serialize, Deserialize, Clone, PartialEq, Eq)]
#[serde(rename_all = "camelCase")]
pub struct DeviceCapabilities {
    pub storage: bool,
    pub transfer: bool,
    pub payment_activation: bool,
    pub delete_sync: bool,
    pub versioned_expiration_timer: bool,
}

impl DeviceCapabilities {
    pub fn new(
        storage: bool,
        transfer: bool,
        payment_activation: bool,
        delete_sync: bool,
        versioned_expiration_timer: bool,
    ) -> Self {
        Self {
            storage,
            transfer,
            payment_activation,
            delete_sync,
            versioned_expiration_timer,
        }
    }
}

impl Default for DeviceCapabilities {
    fn default() -> Self {
        // Default settings for Signal Desktop.
        Self::new(true, false, false, true, true)
    }
}

#[derive(Debug, Clone, Serialize, Deserialize, PartialEq, Eq)]
#[serde(rename_all = "camelCase")]
pub struct AccountAttributes {
    pub name: String,
    pub fetches_messages: bool,
    pub registration_id: u32,
    pub pni_registration_id: u32,
    pub capabilities: DeviceCapabilities,
    pub unidentified_access_key: Box<[u8]>,
}

impl AccountAttributes {
    pub fn new(
        name: String,
        fetches_messages: bool,
        registration_id: u32,
        pni_registration_id: u32,
        capabilities: DeviceCapabilities,
        unidentified_access_key: Box<[u8]>,
    ) -> Self {
        Self {
            name,
            fetches_messages,
            registration_id,
            pni_registration_id,
            capabilities,
            unidentified_access_key,
        }
    }
}

mod id_key {
    use libsignal_protocol::IdentityKey;
    use serde::{self, Deserialize, Deserializer, Serializer};

    pub fn serialize<S>(key: &IdentityKey, serializer: S) -> Result<S::Ok, S::Error>
    where
        S: Serializer,
    {
        // Convert IdentityKey to bytes and serialize them
        serializer.serialize_bytes(&key.serialize())
    }

    pub fn deserialize<'de, D>(deserializer: D) -> Result<IdentityKey, D::Error>
    where
        D: Deserializer<'de>,
    {
        use serde::de::Error;
        let bytes = Vec::<u8>::deserialize(deserializer)?;

        IdentityKey::decode(&bytes)
            .map_err(|e| Error::custom(format!("Failed to decode IdentityKey: {}", e)))
    }
}

#[derive(Debug, Serialize, Deserialize)]
pub struct ApnToken {
    apn_registration_id: String,
    voip_registration_id: String,
}
#[derive(Debug, Serialize, Deserialize)]
pub struct GcmToken {
    gcm_registration_id: String,
}

/// A request to register an account.
#[derive(Debug, Serialize, Deserialize)]
pub struct RegistrationRequest {
    session_id: String,
    recovery_password: String,
    account_attributes: AccountAttributes,
    require_atomic: bool,
    skip_device_transfer: bool,
    #[serde(with = "id_key")]
    aci_identity_key: IdentityKey,
    #[serde(with = "id_key")]
    pni_identity_key: IdentityKey,
    aci_signed_pre_key: UploadSignedPreKey,
    pni_signed_pre_key: UploadSignedPreKey,
    aci_pq_last_resort_pre_key: UploadSignedPreKey,
    pni_pq_last_resort_pre_key: UploadSignedPreKey,
    apn_token: Option<ApnToken>,
    gcm_token: Option<GcmToken>,
}

impl RegistrationRequest {
    #[allow(clippy::too_many_arguments)]
    pub fn new(
        session_id: String,
        recovery_password: String,
        account_attributes: AccountAttributes,
        require_atomic: bool,
        skip_device_transfer: bool,
        aci_identity_key: IdentityKey,
        pni_identity_key: IdentityKey,
        aci_signed_pre_key: UploadSignedPreKey,
        pni_signed_pre_key: UploadSignedPreKey,
        aci_pq_last_resort_pre_key: UploadSignedPreKey,
        pni_pq_last_resort_pre_key: UploadSignedPreKey,
        apn_token: Option<ApnToken>,
        gcm_token: Option<GcmToken>,
    ) -> Self {
        Self {
            session_id,
            recovery_password,
            account_attributes,
            require_atomic,
            skip_device_transfer,
            aci_identity_key,
            pni_identity_key,
            aci_signed_pre_key,
            pni_signed_pre_key,
            aci_pq_last_resort_pre_key,
            pni_pq_last_resort_pre_key,
            apn_token,
            gcm_token,
        }
    }
    pub fn session_id(&self) -> &String {
        &self.session_id
    }
    pub fn account_attributes(&self) -> &AccountAttributes {
        &self.account_attributes
    }
    pub fn require_atomic(&self) -> bool {
        self.require_atomic
    }
    pub fn skip_device_transfer(&self) -> bool {
        self.skip_device_transfer
    }
    pub fn aci_identity_key(&self) -> &IdentityKey {
        &self.aci_identity_key
    }
    pub fn pni_identity_key(&self) -> &IdentityKey {
        &self.pni_identity_key
    }
    pub fn aci_signed_pre_key(&self) -> &UploadSignedPreKey {
        &self.aci_signed_pre_key
    }
    pub fn pni_signed_pre_key(&self) -> &UploadSignedPreKey {
        &self.pni_signed_pre_key
    }
    pub fn aci_pq_last_resort_pre_key(&self) -> &UploadSignedPreKey {
        &self.aci_pq_last_resort_pre_key
    }
    pub fn pni_pq_last_resort_pre_key(&self) -> &UploadSignedPreKey {
        &self.pni_pq_last_resort_pre_key
    }
}

/// When you register an account, the server will send an [AccountIdentityResponse].
pub type RegistrationResponse = AccountIdentityResponse;

#[derive(Serialize, Deserialize, Clone)]
#[serde(rename_all = "camelCase")]
pub struct AccountIdentityResponse {
    pub uuid: Uuid,
    pub number: String,
    pub pni: Uuid,
    pub username_hash: Option<Box<[u8]>>,
    pub storage_capable: bool,
}

/// Used to upload any type of prekey along with a signature that is used
/// to verify the authenticity of the prekey.
#[derive(Debug, Serialize, Deserialize, Clone, Hash, PartialEq, Eq)]
#[serde(rename_all = "camelCase")]
pub struct UploadSignedPreKey {
    pub key_id: u32,
    pub public_key: Box<[u8]>, // TODO: Make this a PublicKey and implement Serialize
    pub signature: Box<[u8]>,  // TODO: Make this a PublicKey and implement Serialize
}

impl From<SignedPreKeyRecord> for UploadSignedPreKey {
    fn from(value: SignedPreKeyRecord) -> Self {
        UploadSignedPreKey {
            key_id: value.id().expect("Can get ID").into(),
            public_key: value.public_key().expect("Can get public_key").serialize(),
            signature: value.signature().expect("Can get signature").into(),
        }
    }
}

impl From<KyberPreKeyRecord> for UploadSignedPreKey {
    fn from(value: KyberPreKeyRecord) -> Self {
        UploadSignedPreKey {
            key_id: value.id().expect("Can get ID").into(),
            public_key: value.public_key().expect("Can get public_key").serialize(),
            signature: value.signature().expect("Can get signature").into(),
        }
    }
}

impl From<PreKeyRecord> for UploadPreKey {
    fn from(value: PreKeyRecord) -> Self {
        UploadPreKey {
            key_id: value.id().expect("Can get ID").into(),
            public_key: value.public_key().expect("Can get public_key").serialize(),
        }
    }
}

#[derive(Debug, Serialize, Deserialize, Clone, PartialEq, Eq)]
#[serde(rename_all = "camelCase")]
pub struct UploadPreKey {
    pub key_id: u32,
    pub public_key: Box<[u8]>,
}

/// Used to upload a new prekeys.
#[derive(Debug, Serialize, Deserialize, Clone)]
#[serde(rename_all = "camelCase")]
pub struct UploadKeys {
    identity_key: Box<[u8]>,
    // If a field is not provided, the server won't update its data.
    pre_keys: Option<UploadSignedPreKey>,
    pq_pre_keys: Option<UploadSignedPreKey>,
    pq_last_resort_pre_key: Option<UploadSignedPreKey>,
    signed_pre_key: Option<UploadSignedPreKey>,
}
impl UploadKeys {
    pub fn new(
        identity_key: Box<[u8]>,
        pre_keys: Option<UploadSignedPreKey>,
        pq_pre_keys: Option<UploadSignedPreKey>,
        pq_last_resort_pre_key: Option<UploadSignedPreKey>,
        signed_pre_key: Option<UploadSignedPreKey>,
    ) -> Self {
        Self {
            identity_key,
            pre_keys,
            pq_pre_keys,
            pq_last_resort_pre_key,
            signed_pre_key,
        }
    }
}

#[derive(Debug, Serialize, Deserialize, PartialEq, Eq)]
#[serde(rename_all = "camelCase")]
pub struct DevicePreKeyBundle {
    pub aci_signed_pre_key: UploadSignedPreKey,
    pub pni_signed_pre_key: UploadSignedPreKey,
    pub aci_pq_pre_key: UploadSignedPreKey,
    pub pni_pq_pre_key: UploadSignedPreKey,
}

#[derive(Debug, Serialize, Deserialize, Clone)]
#[serde(rename_all = "camelCase")]
pub struct SetKeyRequest {
    pub pre_key: Option<Vec<UploadPreKey>>,
    pub signed_pre_key: Option<UploadSignedPreKey>,
    pub pq_pre_key: Option<Vec<UploadSignedPreKey>>,
    pub pq_last_resort_pre_key: Option<UploadSignedPreKey>,
}

impl SetKeyRequest {
    pub fn new(
        pre_key: Option<Vec<UploadPreKey>>,
        signed_pre_key: Option<UploadSignedPreKey>,
        pq_pre_key: Option<Vec<UploadSignedPreKey>>,
        pq_last_resort_pre_key: Option<UploadSignedPreKey>,
    ) -> Self {
        Self {
            pre_key,
            signed_pre_key,
            pq_pre_key,
            pq_last_resort_pre_key,
        }
    }
}

#[derive(Debug, Serialize, Deserialize)]
#[serde(rename_all = "camelCase")]
pub struct PreKeyResponse {
    identity_key: String, // Base64 endcoded
    keys: Vec<PreKeyResponseItem>,
}

impl PreKeyResponse {
    pub fn new(identity_key: IdentityKey, keys: Vec<PreKeyResponseItem>) -> Self {
        Self {
            identity_key: BASE64_STANDARD.encode(identity_key.serialize()),
            keys,
        }
    }

    pub fn identity_key(&self) -> &str {
        &self.identity_key
    }
    pub fn keys(&self) -> &Vec<PreKeyResponseItem> {
        &self.keys
    }
}

#[derive(Debug, Serialize, Deserialize)]
#[serde(rename_all = "camelCase")]
pub struct PreKeyResponseItem {
    device_id: u32,
    registration_id: u32,
    pre_key: Option<UploadPreKey>,
    pq_pre_key: UploadSignedPreKey,
    signed_pre_key: UploadSignedPreKey,
}

impl PreKeyResponseItem {
    pub fn new(
        device_id: DeviceId,
        registration_id: u32,
        pre_key: Option<UploadPreKey>,
        pq_pre_key: UploadSignedPreKey,
        signed_pre_key: UploadSignedPreKey,
    ) -> Self {
        Self {
            device_id: device_id.into(),
            registration_id,
            pre_key,
            pq_pre_key,
            signed_pre_key,
        }
    }
    pub fn device_id(&self) -> DeviceId {
        self.device_id.into()
    }
    pub fn registration_id(&self) -> u32 {
        self.registration_id
    }
    pub fn pre_key(&self) -> &Option<UploadPreKey> {
        &self.pre_key
    }
    pub fn pq_pre_key(&self) -> &UploadSignedPreKey {
        &self.pq_pre_key
    }
    pub fn signed_pre_key(&self) -> &UploadSignedPreKey {
        &self.signed_pre_key
    }
}

impl TryFrom<PreKeyResponse> for Vec<PreKeyBundle> {
    type Error = String;

    fn try_from(items: PreKeyResponse) -> Result<Vec<PreKeyBundle>, Self::Error> {
        let identity_key = IdentityKey::decode(
            BASE64_STANDARD
                .decode(items.identity_key())
                .map_err(|_| "Failed decoding identity key")?
                .as_slice(),
        )
        .map_err(|_| "Failed decoding identity key")?;
        let mut bundles = Vec::new();
        for pre_key_items in items.keys() {
<<<<<<< HEAD
            let mut pre_key: Option<(PreKeyId, PublicKey)> = None;
            if let Some(prekey) = pre_key_items.pre_key() {
                pre_key = Some((
                    prekey.key_id.into(),
                    PublicKey::deserialize(&prekey.public_key)
                        .map_err(|_| "Failed decoding pre key")?,
                ))
            }
=======
            let pre_key = if let Some(pre_key) = pre_key_items.pre_key() {
                Some((
                    pre_key.key_id.into(),
                    PublicKey::deserialize(&pre_key.public_key)
                        .map_err(|_| "Failed decoding pre key")?,
                ))
            } else {
                None
            };
>>>>>>> 51d21c6f
            let bundle = PreKeyBundle::new(
                pre_key_items.registration_id(),
                pre_key_items.device_id(),
                pre_key,
                pre_key_items.signed_pre_key().key_id.into(),
                PublicKey::deserialize(&pre_key_items.signed_pre_key().public_key)
                    .map_err(|_| "Failed decoding signed pre key key")?,
                pre_key_items.signed_pre_key().signature.to_vec(),
                identity_key,
            )
            .map_err(|_| "Creation of key bundle failed")?;

            bundles.push(
                bundle.with_kyber_pre_key(
                    pre_key_items.pq_pre_key().key_id.into(),
                    kem::PublicKey::deserialize(&pre_key_items.pq_pre_key().public_key)
                        .map_err(|_| "Failed decoding kem pre key key")?,
                    pre_key_items.pq_pre_key().signature.to_vec(),
                ),
            )
        }
        Ok(bundles)
    }
}

#[derive(Serialize, Deserialize, Debug)]
#[serde(rename_all = "camelCase")]
pub struct SignalMessages {
    pub messages: Vec<SignalMessage>,
    pub online: bool,
    pub urgent: bool,
    pub timestamp: u64,
}

#[derive(Serialize, Deserialize, Debug)]
#[serde(rename_all = "camelCase")]
pub struct SignalMessage {
    pub r#type: i32,
    pub destination_device_id: u32,
    pub destination_registration_id: u32,
    pub content: String,
}

#[cfg(test)]
mod api_structs_tests {
    use libsignal_protocol::{kem, IdentityKeyPair, KeyPair, PreKeyBundle};
    use rand::rngs::OsRng;

    use super::{PreKeyResponse, PreKeyResponseItem, UploadPreKey, UploadSignedPreKey};

    #[test]
    fn test_try_from_pre_key_response() {
        let identity_key = IdentityKeyPair::generate(&mut OsRng);
        let prekey = KeyPair::generate(&mut OsRng);
        let pq_pre_key = kem::KeyPair::generate(kem::KeyType::Kyber1024);

        let mut keys = Vec::new();
        keys.push(PreKeyResponseItem::new(
            1.into(),
            1,
            Some(UploadPreKey {
                key_id: 1,
                public_key: prekey.public_key.serialize(),
            }),
            UploadSignedPreKey {
                key_id: 1,
                public_key: pq_pre_key.public_key.serialize(),
                signature: Box::new([1, 2, 3, 4]),
            },
            UploadSignedPreKey {
                key_id: 1,
                public_key: prekey.public_key.serialize(),
                signature: Box::new([1, 2, 3, 4]),
            },
        ));

        let res = PreKeyResponse::new(*identity_key.identity_key(), keys);
        let _: Vec<PreKeyBundle> = res.try_into().unwrap();
    }
}<|MERGE_RESOLUTION|>--- conflicted
+++ resolved
@@ -394,18 +394,9 @@
                 .as_slice(),
         )
         .map_err(|_| "Failed decoding identity key")?;
+
         let mut bundles = Vec::new();
         for pre_key_items in items.keys() {
-<<<<<<< HEAD
-            let mut pre_key: Option<(PreKeyId, PublicKey)> = None;
-            if let Some(prekey) = pre_key_items.pre_key() {
-                pre_key = Some((
-                    prekey.key_id.into(),
-                    PublicKey::deserialize(&prekey.public_key)
-                        .map_err(|_| "Failed decoding pre key")?,
-                ))
-            }
-=======
             let pre_key = if let Some(pre_key) = pre_key_items.pre_key() {
                 Some((
                     pre_key.key_id.into(),
@@ -415,7 +406,6 @@
             } else {
                 None
             };
->>>>>>> 51d21c6f
             let bundle = PreKeyBundle::new(
                 pre_key_items.registration_id(),
                 pre_key_items.device_id(),
